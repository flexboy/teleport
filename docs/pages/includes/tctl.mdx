--- conflicted
+++ resolved
@@ -1,14 +1,7 @@
-<<<<<<< HEAD
 To check that you can connect to your Teleport cluster, sign in with `tsh login`, then 
 verify that you can run `tctl` commands on your administrative workstation 
 using your current credentials. For example:
-=======
-Make sure you can connect to your Teleport cluster by authenticating with `tsh`
-so you can execute commands with the `tctl` admin tool:
 
-<Tabs>
-<TabItem scope={["oss", "enterprise"]} label="Self-Hosted">
->>>>>>> 2a02227e
 
 ```code
 $ tsh login --proxy=<Var name="teleport.example.com" /> --user=<Var name="email@example.com" />
@@ -18,30 +11,7 @@
 # CA pin   (=presets.ca_pin=)
 ```
 
-<<<<<<< HEAD
 If you can connect to the cluster and run the `tctl status` command, you can use your
 current credentials to run subsequent `tctl` commands from your workstation.
 If you host your own Teleport cluster, you can also run `tctl` commands on the computer that 
-hosts the Teleport Auth Service for full permissions.
-=======
-You can run subsequent `tctl` commands in this guide on your local machine.
-
-For full privileges, you can also run `tctl` commands on your Teleport Auth
-Service host.
-
-</TabItem>
-<TabItem scope={["cloud","team"]} label="Teleport Cloud">
-
-```code
-$ tsh login --proxy=myinstance.teleport.sh --user=email@example.com
-$ tctl status
-# Cluster  myinstance.teleport.sh
-# Version  (=cloud.version=)
-# CA pin   sha256:sha-hash-here
-```
-
-You must run subsequent `tctl` commands in this guide on your local machine.
-
-</TabItem>
-</Tabs>
->>>>>>> 2a02227e
+hosts the Teleport Auth Service for full permissions.