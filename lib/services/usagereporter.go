/*
Copyright 2022 Gravitational, Inc.

Licensed under the Apache License, Version 2.0 (the "License");
you may not use this file except in compliance with the License.
You may obtain a copy of the License at

    http://www.apache.org/licenses/LICENSE-2.0

Unless required by applicable law or agreed to in writing, software
distributed under the License is distributed on an "AS IS" BASIS,
WITHOUT WARRANTIES OR CONDITIONS OF ANY KIND, either express or implied.
See the License for the specific language governing permissions and
limitations under the License.
*/

package services

import (
	"context"
	"crypto/tls"
	"crypto/x509"
	"net/http"
	"time"

	"github.com/bufbuild/connect-go"
	"github.com/gravitational/trace"
	"github.com/jonboulle/clockwork"
	"github.com/sirupsen/logrus"
	"google.golang.org/protobuf/types/known/timestamppb"

	usageevents "github.com/gravitational/teleport/api/gen/proto/go/usageevents/v1"
	"github.com/gravitational/teleport/api/types"
	"github.com/gravitational/teleport/lib/defaults"
	"github.com/gravitational/teleport/lib/observability/metrics"
	prehogapi "github.com/gravitational/teleport/lib/prehog/gen/prehog/v1alpha"
	prehogv1 "github.com/gravitational/teleport/lib/prehog/gen/prehog/v1alpha"
	prehogclient "github.com/gravitational/teleport/lib/prehog/gen/prehog/v1alpha/prehogv1alphaconnect"
	"github.com/gravitational/teleport/lib/usagereporter"
	"github.com/gravitational/teleport/lib/utils"
)

const (
	// usageReporterMinBatchSize determines the size at which a batch is sent
	// regardless of elapsed time
	usageReporterMinBatchSize = 20

	// usageReporterMaxBatchSize is the largest batch size that will be sent to
	// the server; batches larger than this will be split into multiple
	// requests.
	usageReporterMaxBatchSize = 100

	// usageReporterMaxBatchAge is the maximum age a batch may reach before
	// being flushed, regardless of the batch size
	usageReporterMaxBatchAge = time.Second * 5

	// usageReporterMaxBufferSize is the maximum size to which the event buffer
	// may grow. Events submitted once this limit is reached will be discarded.
	// Events that were in the submission queue that fail to submit may also be
	// discarded when requeued.
	usageReporterMaxBufferSize = 500

	// usageReporterSubmitDelay is a mandatory delay added to each batch submission
	// to avoid spamming the prehog instance.
	usageReporterSubmitDelay = time.Second * 1

	// usageReporterRetryAttempts is the max number of attempts that
	// should be made to submit a particular event before it's dropped
	usageReporterRetryAttempts = 5
)

// UsageAnonymizable is an event that can be anonymized.
type UsageAnonymizable interface {
	// Anonymize uses the given anonymizer to anonymize the event and converts
	// it into a partially filled SubmitEventRequest.
	Anonymize(utils.Anonymizer) prehogv1.SubmitEventRequest
}

// UsageReporter is a service that accepts Teleport usage events.
type UsageReporter interface {
	// AnonymizeAndSubmit submits a usage event. The payload will be
	// anonymized by the reporter implementation.
	AnonymizeAndSubmit(event ...UsageAnonymizable) error
}

// UsageUserLogin is an event emitted when a user logs into Teleport,
// potentially via SSO.
type UsageUserLogin prehogv1.UserLoginEvent

func (u *UsageUserLogin) Anonymize(a utils.Anonymizer) prehogv1.SubmitEventRequest {
	return prehogv1.SubmitEventRequest{
		Event: &prehogv1.SubmitEventRequest_UserLogin{
			UserLogin: &prehogv1.UserLoginEvent{
				UserName:      a.AnonymizeString(u.UserName),
				ConnectorType: u.ConnectorType,
			},
		},
	}
}

// UsageSSOCreate is emitted when an SSO connector has been created.
type UsageSSOCreate prehogv1.SSOCreateEvent

func (u *UsageSSOCreate) Anonymize(a utils.Anonymizer) prehogv1.SubmitEventRequest {
	return prehogv1.SubmitEventRequest{
		Event: &prehogv1.SubmitEventRequest_SsoCreate{
			SsoCreate: &prehogv1.SSOCreateEvent{
				ConnectorType: u.ConnectorType,
			},
		},
	}
}

// UsageSessionStart is an event emitted when some Teleport session has started
// (ssh, etc).
type UsageSessionStart prehogv1.SessionStartEvent

func (u *UsageSessionStart) Anonymize(a utils.Anonymizer) prehogv1.SubmitEventRequest {
	return prehogv1.SubmitEventRequest{
		Event: &prehogv1.SubmitEventRequest_SessionStartV2{
			SessionStartV2: &prehogv1.SessionStartEvent{
				UserName:    a.AnonymizeString(u.UserName),
				SessionType: u.SessionType,
			},
		},
	}
}

// UsageResourceCreate is an event emitted when various resource types have been
// created.
type UsageResourceCreate prehogv1.ResourceCreateEvent

func (u *UsageResourceCreate) Anonymize(a utils.Anonymizer) prehogv1.SubmitEventRequest {
	return prehogv1.SubmitEventRequest{
		Event: &prehogv1.SubmitEventRequest_ResourceCreate{
			ResourceCreate: &prehogv1.ResourceCreateEvent{
				ResourceType: u.ResourceType,
			},
		},
	}
}

// UsageUIBannerClick is a UI event sent when a banner is clicked.
type UsageUIBannerClick prehogv1.UIBannerClickEvent

func (u *UsageUIBannerClick) Anonymize(a utils.Anonymizer) prehogv1.SubmitEventRequest {
	return prehogv1.SubmitEventRequest{
		Event: &prehogv1.SubmitEventRequest_UiBannerClick{
			UiBannerClick: &prehogv1.UIBannerClickEvent{
				UserName: a.AnonymizeString(u.UserName),
				Alert:    u.Alert,
			},
		},
	}
}

// UsageUIOnboardCompleteGoToDashboardClickEvent is a UI event sent when
// onboarding is complete.
type UsageUIOnboardCompleteGoToDashboardClickEvent prehogv1.UIOnboardCompleteGoToDashboardClickEvent

func (u *UsageUIOnboardCompleteGoToDashboardClickEvent) Anonymize(a utils.Anonymizer) prehogv1.SubmitEventRequest {
	return prehogv1.SubmitEventRequest{
		Event: &prehogv1.SubmitEventRequest_UiOnboardCompleteGoToDashboardClick{
			UiOnboardCompleteGoToDashboardClick: &prehogv1.UIOnboardCompleteGoToDashboardClickEvent{
				UserName: a.AnonymizeString(u.UserName),
			},
		},
	}
}

// UsageUIOnboardAddFirstResourceClickEvent is a UI event sent when a user
// clicks the "add first resource" button.
type UsageUIOnboardAddFirstResourceClickEvent prehogv1.UIOnboardAddFirstResourceClickEvent

func (u *UsageUIOnboardAddFirstResourceClickEvent) Anonymize(a utils.Anonymizer) prehogv1.SubmitEventRequest {
	return prehogv1.SubmitEventRequest{
		Event: &prehogv1.SubmitEventRequest_UiOnboardAddFirstResourceClick{
			UiOnboardAddFirstResourceClick: &prehogv1.UIOnboardAddFirstResourceClickEvent{
				UserName: a.AnonymizeString(u.UserName),
			},
		},
	}
}

// UsageUIOnboardAddFirstResourceLaterClickEvent is a UI event sent when a user
// clicks the "add first resource later" button.
type UsageUIOnboardAddFirstResourceLaterClickEvent prehogv1.UIOnboardAddFirstResourceLaterClickEvent

func (u *UsageUIOnboardAddFirstResourceLaterClickEvent) Anonymize(a utils.Anonymizer) prehogv1.SubmitEventRequest {
	return prehogv1.SubmitEventRequest{
		Event: &prehogv1.SubmitEventRequest_UiOnboardAddFirstResourceLaterClick{
			UiOnboardAddFirstResourceLaterClick: &prehogv1.UIOnboardAddFirstResourceLaterClickEvent{
				UserName: a.AnonymizeString(u.UserName),
			},
		},
	}
}

// UsageUIOnboardSetCredentialSubmit is an UI event sent during registration
// when the user configures login credentials.
type UsageUIOnboardSetCredentialSubmit prehogv1.UIOnboardSetCredentialSubmitEvent

func (u *UsageUIOnboardSetCredentialSubmit) Anonymize(a utils.Anonymizer) prehogv1.SubmitEventRequest {
	return prehogv1.SubmitEventRequest{
		Event: &prehogv1.SubmitEventRequest_UiOnboardSetCredentialSubmit{
			UiOnboardSetCredentialSubmit: &prehogv1.UIOnboardSetCredentialSubmitEvent{
				UserName: a.AnonymizeString(u.UserName),
			},
		},
	}
}

// UsageUIOnboardRegisterChallengeSubmit is a UI event sent during registration
// when the MFA challenge is completed.
type UsageUIOnboardRegisterChallengeSubmit prehogv1.UIOnboardRegisterChallengeSubmitEvent

func (u *UsageUIOnboardRegisterChallengeSubmit) Anonymize(a utils.Anonymizer) prehogv1.SubmitEventRequest {
	return prehogv1.SubmitEventRequest{
		Event: &prehogv1.SubmitEventRequest_UiOnboardRegisterChallengeSubmit{
			UiOnboardRegisterChallengeSubmit: &prehogv1.UIOnboardRegisterChallengeSubmitEvent{
				UserName: a.AnonymizeString(u.UserName),
			},
		},
	}
}

// UsageUIRecoveryCodesContinueClick is a UI event sent when a user configures recovery codes.
type UsageUIRecoveryCodesContinueClick prehogv1.UIRecoveryCodesContinueClickEvent

func (u *UsageUIRecoveryCodesContinueClick) Anonymize(a utils.Anonymizer) prehogv1.SubmitEventRequest {
	return prehogv1.SubmitEventRequest{
		Event: &prehogv1.SubmitEventRequest_UiRecoveryCodesContinueClick{
			UiRecoveryCodesContinueClick: &prehogv1.UIRecoveryCodesContinueClickEvent{
				UserName: a.AnonymizeString(u.UserName),
			},
		},
	}
}

// UsageUIRecoveryCodesCopyClick is a UI event sent when a user copies recovery codes.
type UsageUIRecoveryCodesCopyClick prehogv1.UIRecoveryCodesCopyClickEvent

func (u *UsageUIRecoveryCodesCopyClick) Anonymize(a utils.Anonymizer) prehogv1.SubmitEventRequest {
	return prehogv1.SubmitEventRequest{
		Event: &prehogv1.SubmitEventRequest_UiRecoveryCodesCopyClick{
			UiRecoveryCodesCopyClick: &prehogv1.UIRecoveryCodesCopyClickEvent{
				UserName: a.AnonymizeString(u.UserName),
			},
		},
	}
}

// UsageUIRecoveryCodesPrintClick is a UI event sent when a user prints recovery codes.
type UsageUIRecoveryCodesPrintClick prehogv1.UIRecoveryCodesPrintClickEvent

func (u *UsageUIRecoveryCodesPrintClick) Anonymize(a utils.Anonymizer) prehogv1.SubmitEventRequest {
	return prehogv1.SubmitEventRequest{
		Event: &prehogv1.SubmitEventRequest_UiRecoveryCodesPrintClick{
			UiRecoveryCodesPrintClick: &prehogv1.UIRecoveryCodesPrintClickEvent{
				UserName: a.AnonymizeString(u.UserName),
			},
		},
	}
}

<<<<<<< HEAD
// UsageCertificateIssued is an event emitted when a certificate has been
// issued, used to track the duration and restriction.
type UsageCertificateIssued prehogv1.UserCertificateIssuedEvent

func (u *UsageCertificateIssued) Anonymize(a utils.Anonymizer) prehogv1.SubmitEventRequest {
	return prehogv1.SubmitEventRequest{
		Event: &prehogv1.SubmitEventRequest_UserCertificateIssuedEvent{
			UserCertificateIssuedEvent: &prehogv1.UserCertificateIssuedEvent{
				UserName:        a.AnonymizeString(u.UserName),
				Ttl:             u.Ttl,
				IsBot:           u.IsBot,
				UsageDatabase:   u.UsageDatabase,
				UsageApp:        u.UsageApp,
				UsageKubernetes: u.UsageKubernetes,
				UsageDesktop:    u.UsageDesktop,
=======
func discoverMetadataToPrehog(u *usageevents.DiscoverMetadata, identityUsername string) *prehogv1.DiscoverMetadata {
	return &prehogv1.DiscoverMetadata{
		Id:       u.Id,
		UserName: identityUsername,
	}
}

func validateDiscoverMetadata(u *prehogv1.DiscoverMetadata) error {
	if u == nil {
		return trace.BadParameter("metadata is required")
	}

	if len(u.Id) == 0 {
		return trace.BadParameter("metadata.id is required")
	}

	return nil
}

func discoverResourceToPrehog(u *usageevents.DiscoverResourceMetadata) *prehogv1.DiscoverResourceMetadata {
	return &prehogv1.DiscoverResourceMetadata{
		Resource: prehogv1.DiscoverResource(u.Resource),
	}
}

func validateDiscoverResourceMetadata(u *prehogv1.DiscoverResourceMetadata) error {
	if u == nil {
		return trace.BadParameter("resource is required")
	}

	if u.Resource == prehogapi.DiscoverResource_DISCOVER_RESOURCE_UNSPECIFIED {
		return trace.BadParameter("invalid resource")
	}

	return nil
}

func discoverStatusToPrehog(u *usageevents.DiscoverStepStatus) *prehogv1.DiscoverStepStatus {
	return &prehogv1.DiscoverStepStatus{
		Status: prehogv1.DiscoverStatus(u.Status),
		Error:  u.Error,
	}
}

func validateDiscoverStatus(u *prehogv1.DiscoverStepStatus) error {
	if u == nil {
		return trace.BadParameter("status is required")
	}

	if u.Status == prehogapi.DiscoverStatus_DISCOVER_STATUS_UNSPECIFIED {
		return trace.BadParameter("invalid status.status")
	}

	if u.Status == prehogv1.DiscoverStatus_DISCOVER_STATUS_ERROR && len(u.Error) == 0 {
		return trace.BadParameter("status.error is required when status.status is ERROR")
	}

	return nil
}

// UsageUIDiscoverStartedEvent is a UI event sent when a user starts the Discover Wizard.
type UsageUIDiscoverStartedEvent prehogv1.UIDiscoverStartedEvent

func (u *UsageUIDiscoverStartedEvent) CheckAndSetDefaults() error {
	if err := validateDiscoverMetadata(u.Metadata); err != nil {
		return trace.Wrap(err)
	}
	if err := validateDiscoverStatus(u.Status); err != nil {
		return trace.Wrap(err)
	}

	return nil
}

func (u *UsageUIDiscoverStartedEvent) Anonymize(a utils.Anonymizer) prehogv1.SubmitEventRequest {
	return prehogv1.SubmitEventRequest{
		Event: &prehogv1.SubmitEventRequest_UiDiscoverStartedEvent{
			UiDiscoverStartedEvent: &prehogv1.UIDiscoverStartedEvent{
				Metadata: &prehogv1.DiscoverMetadata{
					Id:       u.Metadata.Id,
					UserName: a.AnonymizeString(u.Metadata.UserName),
				},
				Status: u.Status,
			},
		},
	}
}

// UsageUIDiscoverResourceSelectionEvent is a UI event sent when a user starts the Discover Wizard.
type UsageUIDiscoverResourceSelectionEvent prehogv1.UIDiscoverResourceSelectionEvent

func (u *UsageUIDiscoverResourceSelectionEvent) CheckAndSetDefaults() error {
	if err := validateDiscoverMetadata(u.Metadata); err != nil {
		return trace.Wrap(err)
	}
	if err := validateDiscoverResourceMetadata(u.Resource); err != nil {
		return trace.Wrap(err)
	}
	if err := validateDiscoverStatus(u.Status); err != nil {
		return trace.Wrap(err)
	}

	return nil
}
func (u *UsageUIDiscoverResourceSelectionEvent) Anonymize(a utils.Anonymizer) prehogv1.SubmitEventRequest {
	return prehogv1.SubmitEventRequest{
		Event: &prehogv1.SubmitEventRequest_UiDiscoverResourceSelectionEvent{
			UiDiscoverResourceSelectionEvent: &prehogv1.UIDiscoverResourceSelectionEvent{
				Metadata: &prehogv1.DiscoverMetadata{
					Id:       u.Metadata.Id,
					UserName: a.AnonymizeString(u.Metadata.UserName),
				},
				Resource: u.Resource,
				Status:   u.Status,
>>>>>>> b590a155
			},
		},
	}
}

// ConvertUsageEvent converts a usage event from an API object into an
// anonymizable event. All events that can be submitted externally via the Auth
// API need to be defined here.
func ConvertUsageEvent(event *usageevents.UsageEventOneOf, identityUsername string) (UsageAnonymizable, error) {
	// Note: events (especially pre-registration) that embed a username of their
	// own should generally pass that through rather than using the identity
	// username provided to the function. It may be the username of a Teleport
	// component (e.g. proxy) rather than the end user.

	switch e := event.GetEvent().(type) {
	case *usageevents.UsageEventOneOf_UiBannerClick:
		return &UsageUIBannerClick{
			UserName: identityUsername,
			Alert:    e.UiBannerClick.Alert,
		}, nil
	case *usageevents.UsageEventOneOf_UiOnboardAddFirstResourceClick:
		return &UsageUIOnboardAddFirstResourceClickEvent{
			UserName: identityUsername,
		}, nil
	case *usageevents.UsageEventOneOf_UiOnboardAddFirstResourceLaterClick:
		return &UsageUIOnboardAddFirstResourceLaterClickEvent{
			UserName: identityUsername,
		}, nil
	case *usageevents.UsageEventOneOf_UiOnboardCompleteGoToDashboardClick:
		return &UsageUIOnboardCompleteGoToDashboardClickEvent{
			UserName: e.UiOnboardCompleteGoToDashboardClick.Username,
		}, nil
	case *usageevents.UsageEventOneOf_UiOnboardSetCredentialSubmit:
		return &UsageUIOnboardSetCredentialSubmit{
			UserName: e.UiOnboardSetCredentialSubmit.Username,
		}, nil
	case *usageevents.UsageEventOneOf_UiOnboardRegisterChallengeSubmit:
		return &UsageUIOnboardRegisterChallengeSubmit{
			UserName:  e.UiOnboardRegisterChallengeSubmit.Username,
			MfaType:   e.UiOnboardRegisterChallengeSubmit.MfaType,
			LoginFlow: e.UiOnboardRegisterChallengeSubmit.LoginFlow,
		}, nil
	case *usageevents.UsageEventOneOf_UiRecoveryCodesContinueClick:
		return &UsageUIRecoveryCodesContinueClick{
			UserName: e.UiRecoveryCodesContinueClick.Username,
		}, nil
	case *usageevents.UsageEventOneOf_UiRecoveryCodesCopyClick:
		return &UsageUIRecoveryCodesCopyClick{
			UserName: e.UiRecoveryCodesCopyClick.Username,
		}, nil
	case *usageevents.UsageEventOneOf_UiRecoveryCodesPrintClick:
		return &UsageUIRecoveryCodesPrintClick{
			UserName: e.UiRecoveryCodesPrintClick.Username,
		}, nil
	case *usageevents.UsageEventOneOf_UiDiscoverStartedEvent:
		ret := &UsageUIDiscoverStartedEvent{
			Metadata: discoverMetadataToPrehog(e.UiDiscoverStartedEvent.Metadata, identityUsername),
			Status:   discoverStatusToPrehog(e.UiDiscoverStartedEvent.Status),
		}
		if err := ret.CheckAndSetDefaults(); err != nil {
			return nil, trace.Wrap(err)
		}

		return ret, nil
	case *usageevents.UsageEventOneOf_UiDiscoverResourceSelectionEvent:
		ret := &UsageUIDiscoverResourceSelectionEvent{
			Metadata: discoverMetadataToPrehog(e.UiDiscoverResourceSelectionEvent.Metadata, identityUsername),
			Resource: discoverResourceToPrehog(e.UiDiscoverResourceSelectionEvent.Resource),
			Status:   discoverStatusToPrehog(e.UiDiscoverResourceSelectionEvent.Status),
		}
		if err := ret.CheckAndSetDefaults(); err != nil {
			return nil, trace.Wrap(err)
		}

		return ret, nil
	default:
		return nil, trace.BadParameter("invalid usage event type %T", event.GetEvent())
	}
}

// TeleportUsageReporter submits Teleport usage events
// anonymized with the cluster name.
type TeleportUsageReporter struct {
	// usageReporter is an actual reporter that batches and sends events
	usageReporter *usagereporter.UsageReporter[prehogapi.SubmitEventRequest]
	// anonymizer is the anonymizer used for filtered audit events.
	anonymizer utils.Anonymizer
	// clusterName is the cluster's name, used for anonymization and as an event
	// field.
	clusterName types.ClusterName
	clock       clockwork.Clock
}

func (t *TeleportUsageReporter) AnonymizeAndSubmit(events ...UsageAnonymizable) error {
	for _, e := range events {
		req := e.Anonymize(t.anonymizer)
		req.Timestamp = timestamppb.New(t.clock.Now())
		req.ClusterName = t.anonymizer.AnonymizeString(t.clusterName.GetClusterName())
		t.usageReporter.AddEventsToQueue(&req)
	}
	return nil
}

func (t *TeleportUsageReporter) Run(ctx context.Context) {
	t.usageReporter.Run(ctx)
}

func NewTeleportUsageReporter(log logrus.FieldLogger, clusterName types.ClusterName, submitter usagereporter.SubmitFunc[prehogapi.SubmitEventRequest]) (*TeleportUsageReporter, error) {
	if log == nil {
		log = logrus.StandardLogger()
	}

	anonymizer, err := utils.NewHMACAnonymizer(clusterName.GetClusterID())
	if err != nil {
		return nil, trace.Wrap(err)
	}

	err = metrics.RegisterPrometheusCollectors(usagereporter.UsagePrometheusCollectors...)
	if err != nil {
		return nil, trace.Wrap(err)
	}

	clock := clockwork.NewRealClock()

	reporter := usagereporter.NewUsageReporter[prehogapi.SubmitEventRequest](&usagereporter.Options[prehogapi.SubmitEventRequest]{
		Log:           log,
		Submit:        submitter,
		MinBatchSize:  usageReporterMinBatchSize,
		MaxBatchSize:  usageReporterMaxBatchSize,
		MaxBatchAge:   usageReporterMaxBatchAge,
		MaxBufferSize: usageReporterMaxBufferSize,
		SubmitDelay:   usageReporterSubmitDelay,
		RetryAttempts: usageReporterRetryAttempts,
		Clock:         clock,
	})

	return &TeleportUsageReporter{
		usageReporter: reporter,
		anonymizer:    anonymizer,
		clusterName:   clusterName,
		clock:         clock,
	}, nil
}

func NewPrehogSubmitter(ctx context.Context, prehogEndpoint string, clientCert *tls.Certificate, caCertPEM []byte) (usagereporter.SubmitFunc[prehogapi.SubmitEventRequest], error) {
	tlsConfig := &tls.Config{
		// Self-signed test licenses may not have a proper issuer and won't be
		// used if just passed in via Certificates, so we'll use this to
		// explicitly set the client cert we want to use.
		GetClientCertificate: func(*tls.CertificateRequestInfo) (*tls.Certificate, error) {
			return clientCert, nil
		},
	}

	if len(caCertPEM) > 0 {
		pool := x509.NewCertPool()
		pool.AppendCertsFromPEM(caCertPEM)

		tlsConfig.RootCAs = pool
	}

	httpClient, err := defaults.HTTPClient()
	if err != nil {
		return nil, trace.Wrap(err)
	}

	transport, ok := httpClient.Transport.(*http.Transport)
	if !ok {
		return nil, trace.BadParameter("invalid transport type %T", httpClient.Transport)
	}

	transport.Proxy = http.ProxyFromEnvironment
	transport.ForceAttemptHTTP2 = true
	transport.TLSClientConfig = tlsConfig

	httpClient.CheckRedirect = func(*http.Request, []*http.Request) error {
		return http.ErrUseLastResponse
	}
	httpClient.Timeout = 5 * time.Second

	client := prehogclient.NewTeleportReportingServiceClient(httpClient, prehogEndpoint)

	return func(reporter *usagereporter.UsageReporter[prehogapi.SubmitEventRequest], events []*usagereporter.SubmittedEvent[prehogapi.SubmitEventRequest]) ([]*usagereporter.SubmittedEvent[prehogapi.SubmitEventRequest], error) {
		var failed []*usagereporter.SubmittedEvent[prehogapi.SubmitEventRequest]
		var errors []error

		// Note: the backend doesn't support batching at the moment.
		for _, event := range events {
			// Note: this results in retrying the entire batch, which probably
			// isn't ideal.
			req := connect.NewRequest(event.Event)
			if _, err := client.SubmitEvent(ctx, req); err != nil {
				failed = append(failed, event)
				errors = append(errors, err)
			}
		}

		return failed, trace.NewAggregate(errors...)
	}, nil
}

// DiscardUsageReporter is a dummy usage reporter that drops all events.
type DiscardUsageReporter struct{}

func (d *DiscardUsageReporter) AnonymizeAndSubmit(event ...UsageAnonymizable) error {
	// do nothing
	return nil
}

// NewDiscardUsageReporter creates a new usage reporter that drops all events.
func NewDiscardUsageReporter() *DiscardUsageReporter {
	return &DiscardUsageReporter{}
}<|MERGE_RESOLUTION|>--- conflicted
+++ resolved
@@ -263,7 +263,125 @@
 	}
 }
 
-<<<<<<< HEAD
+func discoverMetadataToPrehog(u *usageevents.DiscoverMetadata, identityUsername string) *prehogv1.DiscoverMetadata {
+	return &prehogv1.DiscoverMetadata{
+		Id:       u.Id,
+		UserName: identityUsername,
+	}
+}
+
+func validateDiscoverMetadata(u *prehogv1.DiscoverMetadata) error {
+	if u == nil {
+		return trace.BadParameter("metadata is required")
+	}
+
+	if len(u.Id) == 0 {
+		return trace.BadParameter("metadata.id is required")
+	}
+
+	return nil
+}
+
+func discoverResourceToPrehog(u *usageevents.DiscoverResourceMetadata) *prehogv1.DiscoverResourceMetadata {
+	return &prehogv1.DiscoverResourceMetadata{
+		Resource: prehogv1.DiscoverResource(u.Resource),
+	}
+}
+
+func validateDiscoverResourceMetadata(u *prehogv1.DiscoverResourceMetadata) error {
+	if u == nil {
+		return trace.BadParameter("resource is required")
+	}
+
+	if u.Resource == prehogapi.DiscoverResource_DISCOVER_RESOURCE_UNSPECIFIED {
+		return trace.BadParameter("invalid resource")
+	}
+
+	return nil
+}
+
+func discoverStatusToPrehog(u *usageevents.DiscoverStepStatus) *prehogv1.DiscoverStepStatus {
+	return &prehogv1.DiscoverStepStatus{
+		Status: prehogv1.DiscoverStatus(u.Status),
+		Error:  u.Error,
+	}
+}
+
+func validateDiscoverStatus(u *prehogv1.DiscoverStepStatus) error {
+	if u == nil {
+		return trace.BadParameter("status is required")
+	}
+
+	if u.Status == prehogapi.DiscoverStatus_DISCOVER_STATUS_UNSPECIFIED {
+		return trace.BadParameter("invalid status.status")
+	}
+
+	if u.Status == prehogv1.DiscoverStatus_DISCOVER_STATUS_ERROR && len(u.Error) == 0 {
+		return trace.BadParameter("status.error is required when status.status is ERROR")
+	}
+
+	return nil
+}
+
+// UsageUIDiscoverStartedEvent is a UI event sent when a user starts the Discover Wizard.
+type UsageUIDiscoverStartedEvent prehogv1.UIDiscoverStartedEvent
+
+func (u *UsageUIDiscoverStartedEvent) CheckAndSetDefaults() error {
+	if err := validateDiscoverMetadata(u.Metadata); err != nil {
+		return trace.Wrap(err)
+	}
+	if err := validateDiscoverStatus(u.Status); err != nil {
+		return trace.Wrap(err)
+	}
+
+	return nil
+}
+
+func (u *UsageUIDiscoverStartedEvent) Anonymize(a utils.Anonymizer) prehogv1.SubmitEventRequest {
+	return prehogv1.SubmitEventRequest{
+		Event: &prehogv1.SubmitEventRequest_UiDiscoverStartedEvent{
+			UiDiscoverStartedEvent: &prehogv1.UIDiscoverStartedEvent{
+				Metadata: &prehogv1.DiscoverMetadata{
+					Id:       u.Metadata.Id,
+					UserName: a.AnonymizeString(u.Metadata.UserName),
+				},
+				Status: u.Status,
+			},
+		},
+	}
+}
+
+// UsageUIDiscoverResourceSelectionEvent is a UI event sent when a user starts the Discover Wizard.
+type UsageUIDiscoverResourceSelectionEvent prehogv1.UIDiscoverResourceSelectionEvent
+
+func (u *UsageUIDiscoverResourceSelectionEvent) CheckAndSetDefaults() error {
+	if err := validateDiscoverMetadata(u.Metadata); err != nil {
+		return trace.Wrap(err)
+	}
+	if err := validateDiscoverResourceMetadata(u.Resource); err != nil {
+		return trace.Wrap(err)
+	}
+	if err := validateDiscoverStatus(u.Status); err != nil {
+		return trace.Wrap(err)
+	}
+
+	return nil
+}
+func (u *UsageUIDiscoverResourceSelectionEvent) Anonymize(a utils.Anonymizer) prehogv1.SubmitEventRequest {
+	return prehogv1.SubmitEventRequest{
+		Event: &prehogv1.SubmitEventRequest_UiDiscoverResourceSelectionEvent{
+			UiDiscoverResourceSelectionEvent: &prehogv1.UIDiscoverResourceSelectionEvent{
+				Metadata: &prehogv1.DiscoverMetadata{
+					Id:       u.Metadata.Id,
+					UserName: a.AnonymizeString(u.Metadata.UserName),
+				},
+				Resource: u.Resource,
+				Status:   u.Status,
+			},
+		},
+	}
+}
+
 // UsageCertificateIssued is an event emitted when a certificate has been
 // issued, used to track the duration and restriction.
 type UsageCertificateIssued prehogv1.UserCertificateIssuedEvent
@@ -279,122 +397,6 @@
 				UsageApp:        u.UsageApp,
 				UsageKubernetes: u.UsageKubernetes,
 				UsageDesktop:    u.UsageDesktop,
-=======
-func discoverMetadataToPrehog(u *usageevents.DiscoverMetadata, identityUsername string) *prehogv1.DiscoverMetadata {
-	return &prehogv1.DiscoverMetadata{
-		Id:       u.Id,
-		UserName: identityUsername,
-	}
-}
-
-func validateDiscoverMetadata(u *prehogv1.DiscoverMetadata) error {
-	if u == nil {
-		return trace.BadParameter("metadata is required")
-	}
-
-	if len(u.Id) == 0 {
-		return trace.BadParameter("metadata.id is required")
-	}
-
-	return nil
-}
-
-func discoverResourceToPrehog(u *usageevents.DiscoverResourceMetadata) *prehogv1.DiscoverResourceMetadata {
-	return &prehogv1.DiscoverResourceMetadata{
-		Resource: prehogv1.DiscoverResource(u.Resource),
-	}
-}
-
-func validateDiscoverResourceMetadata(u *prehogv1.DiscoverResourceMetadata) error {
-	if u == nil {
-		return trace.BadParameter("resource is required")
-	}
-
-	if u.Resource == prehogapi.DiscoverResource_DISCOVER_RESOURCE_UNSPECIFIED {
-		return trace.BadParameter("invalid resource")
-	}
-
-	return nil
-}
-
-func discoverStatusToPrehog(u *usageevents.DiscoverStepStatus) *prehogv1.DiscoverStepStatus {
-	return &prehogv1.DiscoverStepStatus{
-		Status: prehogv1.DiscoverStatus(u.Status),
-		Error:  u.Error,
-	}
-}
-
-func validateDiscoverStatus(u *prehogv1.DiscoverStepStatus) error {
-	if u == nil {
-		return trace.BadParameter("status is required")
-	}
-
-	if u.Status == prehogapi.DiscoverStatus_DISCOVER_STATUS_UNSPECIFIED {
-		return trace.BadParameter("invalid status.status")
-	}
-
-	if u.Status == prehogv1.DiscoverStatus_DISCOVER_STATUS_ERROR && len(u.Error) == 0 {
-		return trace.BadParameter("status.error is required when status.status is ERROR")
-	}
-
-	return nil
-}
-
-// UsageUIDiscoverStartedEvent is a UI event sent when a user starts the Discover Wizard.
-type UsageUIDiscoverStartedEvent prehogv1.UIDiscoverStartedEvent
-
-func (u *UsageUIDiscoverStartedEvent) CheckAndSetDefaults() error {
-	if err := validateDiscoverMetadata(u.Metadata); err != nil {
-		return trace.Wrap(err)
-	}
-	if err := validateDiscoverStatus(u.Status); err != nil {
-		return trace.Wrap(err)
-	}
-
-	return nil
-}
-
-func (u *UsageUIDiscoverStartedEvent) Anonymize(a utils.Anonymizer) prehogv1.SubmitEventRequest {
-	return prehogv1.SubmitEventRequest{
-		Event: &prehogv1.SubmitEventRequest_UiDiscoverStartedEvent{
-			UiDiscoverStartedEvent: &prehogv1.UIDiscoverStartedEvent{
-				Metadata: &prehogv1.DiscoverMetadata{
-					Id:       u.Metadata.Id,
-					UserName: a.AnonymizeString(u.Metadata.UserName),
-				},
-				Status: u.Status,
-			},
-		},
-	}
-}
-
-// UsageUIDiscoverResourceSelectionEvent is a UI event sent when a user starts the Discover Wizard.
-type UsageUIDiscoverResourceSelectionEvent prehogv1.UIDiscoverResourceSelectionEvent
-
-func (u *UsageUIDiscoverResourceSelectionEvent) CheckAndSetDefaults() error {
-	if err := validateDiscoverMetadata(u.Metadata); err != nil {
-		return trace.Wrap(err)
-	}
-	if err := validateDiscoverResourceMetadata(u.Resource); err != nil {
-		return trace.Wrap(err)
-	}
-	if err := validateDiscoverStatus(u.Status); err != nil {
-		return trace.Wrap(err)
-	}
-
-	return nil
-}
-func (u *UsageUIDiscoverResourceSelectionEvent) Anonymize(a utils.Anonymizer) prehogv1.SubmitEventRequest {
-	return prehogv1.SubmitEventRequest{
-		Event: &prehogv1.SubmitEventRequest_UiDiscoverResourceSelectionEvent{
-			UiDiscoverResourceSelectionEvent: &prehogv1.UIDiscoverResourceSelectionEvent{
-				Metadata: &prehogv1.DiscoverMetadata{
-					Id:       u.Metadata.Id,
-					UserName: a.AnonymizeString(u.Metadata.UserName),
-				},
-				Resource: u.Resource,
-				Status:   u.Status,
->>>>>>> b590a155
 			},
 		},
 	}
