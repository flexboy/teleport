/*
Copyright 2020-2021 Gravitational, Inc.

Licensed under the Apache License, Version 2.0 (the "License");
you may not use this file except in compliance with the License.
You may obtain a copy of the License at

    http://www.apache.org/licenses/LICENSE-2.0

Unless required by applicable law or agreed to in writing, software
distributed under the License is distributed on an "AS IS" BASIS,
WITHOUT WARRANTIES OR CONDITIONS OF ANY KIND, either express or implied.
See the License for the specific language governing permissions and
limitations under the License.
*/

package main

import (
	"context"
	"encoding/base64"
	"fmt"
	"io"
	"net"
	"os"
	"sort"
	"strings"
	"text/template"

	"github.com/ghodss/yaml"
	"github.com/gravitational/trace"
	"golang.org/x/sync/errgroup"

	"github.com/gravitational/teleport"
	"github.com/gravitational/teleport/api/client/proto"
	"github.com/gravitational/teleport/api/types"
	"github.com/gravitational/teleport/lib/client"
	dbprofile "github.com/gravitational/teleport/lib/client/db"
	"github.com/gravitational/teleport/lib/client/db/dbcmd"
	"github.com/gravitational/teleport/lib/defaults"
	"github.com/gravitational/teleport/lib/services"
	"github.com/gravitational/teleport/lib/srv/alpnproxy"
	"github.com/gravitational/teleport/lib/srv/alpnproxy/common"
	"github.com/gravitational/teleport/lib/srv/db/common/role"
	"github.com/gravitational/teleport/lib/tlsca"
	"github.com/gravitational/teleport/lib/utils"
)

// onListDatabases implements "tsh db ls" command.
func onListDatabases(cf *CLIConf) error {
	if cf.ListAll {
		return trace.Wrap(listDatabasesAllClusters(cf))
	}

	// Retrieve profile to be able to show which databases user is logged into.
	profile, err := client.StatusCurrent(cf.HomePath, cf.Proxy, cf.IdentityFileIn)
	if err != nil {
		return trace.Wrap(err)
	}

	tc, err := makeClient(cf, false)
	if err != nil {
		return trace.Wrap(err)
	}

	var proxy *client.ProxyClient
	err = client.RetryWithRelogin(cf.Context, tc, func() error {
		proxy, err = tc.ConnectToProxy(cf.Context)
		return trace.Wrap(err)
	})
	if err != nil {
		return trace.Wrap(err)
	}
	defer proxy.Close()

	databases, err := proxy.FindDatabasesByFiltersForCluster(cf.Context, *tc.DefaultResourceFilter(), tc.SiteName)
	if err != nil {
		return trace.Wrap(err)
	}

	var roleSet services.RoleSet
	if isRoleSetRequiredForShowDatabases(cf) {
		roleSet, err = fetchRoleSetForCluster(cf.Context, profile, proxy, tc.SiteName)
		if err != nil {
			log.Debugf("Failed to fetch user roles: %v.", err)
		}
	}

	activeDatabases, err := profile.DatabasesForCluster(tc.SiteName)
	if err != nil {
		return trace.Wrap(err)
	}

	sort.Sort(types.Databases(databases))
	return trace.Wrap(showDatabases(cf.Stdout(), cf.SiteName, databases, activeDatabases, roleSet, cf.Format, cf.Verbose))
}

func isRoleSetRequiredForShowDatabases(cf *CLIConf) bool {
	return cf.Format == "" || teleport.Text == strings.ToLower(cf.Format)
}

func fetchRoleSetForCluster(ctx context.Context, profile *client.ProfileStatus, proxy *client.ProxyClient, clusterName string) (services.RoleSet, error) {
	cluster, err := proxy.ConnectToCluster(ctx, clusterName)
	if err != nil {
		return nil, trace.Wrap(err)
	}
	defer cluster.Close()

	roleSet, err := services.FetchAllClusterRoles(ctx, cluster, profile.Roles, profile.Traits)
	if err != nil {
		return nil, trace.Wrap(err)
	}
	return roleSet, nil
}

type databaseListing struct {
	Proxy    string           `json:"proxy"`
	Cluster  string           `json:"cluster"`
	roleSet  services.RoleSet `json:"-"`
	Database types.Database   `json:"database"`
}

type databaseListings []databaseListing

func (l databaseListings) Len() int {
	return len(l)
}

func (l databaseListings) Less(i, j int) bool {
	if l[i].Proxy != l[j].Proxy {
		return l[i].Proxy < l[j].Proxy
	}
	if l[i].Cluster != l[j].Cluster {
		return l[i].Cluster < l[j].Cluster
	}
	return l[i].Database.GetName() < l[j].Database.GetName()
}

func (l databaseListings) Swap(i, j int) {
	l[i], l[j] = l[j], l[i]
}

func listDatabasesAllClusters(cf *CLIConf) error {
	// Fetch database listings for profiles in parallel. Set an arbitrary limit
	// just in case.
	group, groupCtx := errgroup.WithContext(cf.Context)
	group.SetLimit(4)

	dbListingsResultChan := make(chan databaseListings)
	dbListingsCollectChan := make(chan databaseListings)
	go func() {
		var dbListings databaseListings
		for {
			select {
			case items := <-dbListingsCollectChan:
				dbListings = append(dbListings, items...)
			case <-groupCtx.Done():
				dbListingsResultChan <- dbListings
				return
			}
		}
	}()

	err := forEachProfile(cf, func(tc *client.TeleportClient, profile *client.ProfileStatus) error {
		group.Go(func() error {
			proxy, err := tc.ConnectToProxy(groupCtx)
			if err != nil {
				return trace.Wrap(err)
			}
			defer proxy.Close()

			sites, err := proxy.GetSites(groupCtx)
			if err != nil {
				return trace.Wrap(err)
			}

			var dbListings databaseListings
			for _, site := range sites {
				databases, err := proxy.FindDatabasesByFiltersForCluster(groupCtx, *tc.DefaultResourceFilter(), site.Name)
				if err != nil {
					return trace.Wrap(err)
				}

				var roleSet services.RoleSet
				if isRoleSetRequiredForShowDatabases(cf) {
					roleSet, err = fetchRoleSetForCluster(groupCtx, profile, proxy, site.Name)
					if err != nil {
						log.Debugf("Failed to fetch user roles: %v.", err)
					}
				}

				for _, database := range databases {
					dbListings = append(dbListings, databaseListing{
						Proxy:    profile.ProxyURL.Host,
						Cluster:  site.Name,
						roleSet:  roleSet,
						Database: database,
					})
				}
			}

			dbListingsCollectChan <- dbListings
			return nil
		})
		return nil
	})
	if err != nil {
		return trace.Wrap(err)
	}

	if err := group.Wait(); err != nil {
		return trace.Wrap(err)
	}

	dbListings := <-dbListingsResultChan
	sort.Sort(dbListings)

	profile, err := client.StatusCurrent(cf.HomePath, cf.Proxy, cf.IdentityFileIn)
	if err != nil {
		return trace.Wrap(err)
	}
	var active []tlsca.RouteToDatabase
	if profile != nil {
		active = profile.Databases
	}

	format := strings.ToLower(cf.Format)
	switch format {
	case teleport.Text, "":
		printDatabasesWithClusters(cf.SiteName, dbListings, active, cf.Verbose)
	case teleport.JSON, teleport.YAML:
		out, err := serializeDatabasesAllClusters(dbListings, format)
		if err != nil {
			return trace.Wrap(err)
		}
		fmt.Println(out)
	default:
		return trace.BadParameter("unsupported format %q", format)
	}
	return nil
}

// onDatabaseLogin implements "tsh db login" command.
func onDatabaseLogin(cf *CLIConf) error {
	tc, err := makeClient(cf, false)
	if err != nil {
		return trace.Wrap(err)
	}
	database, err := getDatabase(cf, tc, cf.DatabaseService)
	if err != nil {
		return trace.Wrap(err)
	}
	routeToDatabase := tlsca.RouteToDatabase{
		ServiceName: cf.DatabaseService,
		Protocol:    database.GetProtocol(),
		Username:    cf.DatabaseUser,
		Database:    cf.DatabaseName,
	}

	if err := databaseLogin(cf, tc, routeToDatabase); err != nil {
		return trace.Wrap(err)
	}

	// Print after-login message.
	templateData := map[string]string{
		"name":           routeToDatabase.ServiceName,
		"connectCommand": utils.Color(utils.Yellow, formatDatabaseConnectCommand(cf.SiteName, routeToDatabase)),
	}

	if shouldUseLocalProxyForDatabase(tc, &routeToDatabase) {
		templateData["proxyCommand"] = utils.Color(utils.Yellow, formatDatabaseProxyCommand(cf.SiteName, routeToDatabase))
	} else {
		templateData["configCommand"] = utils.Color(utils.Yellow, formatDatabaseConfigCommand(cf.SiteName, routeToDatabase))
	}
	return trace.Wrap(dbConnectTemplate.Execute(cf.Stdout(), templateData))
}

// checkAndSetDBRouteDefaults checks the database route and sets defaults for certificate generation.
func checkAndSetDBRouteDefaults(r *tlsca.RouteToDatabase) error {
	// When generating certificate for MongoDB access, database username must
	// be encoded into it. This is required to be able to tell which database
	// user to authenticate the connection as.
	if r.Protocol == defaults.ProtocolMongoDB && r.Username == "" {
		return trace.BadParameter("please provide the database user name using --db-user flag")
	}
	if r.Protocol == defaults.ProtocolRedis && r.Username == "" {
		// Default to "default" in the same way as Redis does. We need the username to check access on our side.
		// ref: https://redis.io/commands/auth
		r.Username = defaults.DefaultRedisUsername
	}
	return nil
}

func databaseLogin(cf *CLIConf, tc *client.TeleportClient, db tlsca.RouteToDatabase) error {
	log.Debugf("Fetching database access certificate for %s on cluster %v.", db, tc.SiteName)
	if err := checkAndSetDBRouteDefaults(&db); err != nil {
		return trace.Wrap(err)
	}

	profile, err := client.StatusCurrent(cf.HomePath, cf.Proxy, cf.IdentityFileIn)
	if err != nil {
		return trace.Wrap(err)
	}

	// Identity files themselves act as the database credentials (if any), so
	// don't bother fetching new certs.
	if profile.IsVirtual {
		log.Info("Note: already logged in due to an identity file (`-i ...`); will only update database config files.")
	} else {
		var key *client.Key
		if err = client.RetryWithRelogin(cf.Context, tc, func() error {
			key, err = tc.IssueUserCertsWithMFA(cf.Context, client.ReissueParams{
				RouteToCluster: tc.SiteName,
				RouteToDatabase: proto.RouteToDatabase{
					ServiceName: db.ServiceName,
					Protocol:    db.Protocol,
					Username:    db.Username,
					Database:    db.Database,
				},
				AccessRequests: profile.ActiveRequests.AccessRequests,
			}, nil /*applyOpts*/)
			return trace.Wrap(err)
		}); err != nil {
			return trace.Wrap(err)
		}
		if err = tc.LocalAgent().AddDatabaseKey(key); err != nil {
			return trace.Wrap(err)
		}
	}

	// Refresh the profile.
	profile, err = client.StatusCurrent(cf.HomePath, cf.Proxy, cf.IdentityFileIn)
	if err != nil {
		return trace.Wrap(err)
	}
	// Update the database-specific connection profile file.
	err = dbprofile.Add(cf.Context, tc, db, *profile)
	return trace.Wrap(err)
}

// onDatabaseLogout implements "tsh db logout" command.
func onDatabaseLogout(cf *CLIConf) error {
	tc, err := makeClient(cf, false)
	if err != nil {
		return trace.Wrap(err)
	}
	profile, err := client.StatusCurrent(cf.HomePath, cf.Proxy, cf.IdentityFileIn)
	if err != nil {
		return trace.Wrap(err)
	}
	activeDatabases, err := profile.DatabasesForCluster(tc.SiteName)
	if err != nil {
		return trace.Wrap(err)
	}

	if profile.IsVirtual {
		log.Info("Note: an identity file is in use (`-i ...`); will only update database config files.")
	}

	var logout []tlsca.RouteToDatabase
	// If database name wasn't given on the command line, log out of all.
	if cf.DatabaseService == "" {
		logout = activeDatabases
	} else {
		for _, db := range activeDatabases {
			if db.ServiceName == cf.DatabaseService {
				logout = append(logout, db)
			}
		}
		if len(logout) == 0 {
			return trace.BadParameter("Not logged into database %q",
				tc.DatabaseService)
		}
	}
	for _, db := range logout {
		if err := databaseLogout(tc, db, profile.IsVirtual); err != nil {
			return trace.Wrap(err)
		}
	}
	if len(logout) == 1 {
		fmt.Println("Logged out of database", logout[0].ServiceName)
	} else {
		fmt.Println("Logged out of all databases")
	}
	return nil
}

func databaseLogout(tc *client.TeleportClient, db tlsca.RouteToDatabase, virtual bool) error {
	// First remove respective connection profile.
	err := dbprofile.Delete(tc, db)
	if err != nil {
		return trace.Wrap(err)
	}

	// Then remove the certificate from the keystore, but only for real
	// profiles.
	if !virtual {
		err = tc.LogoutDatabase(db.ServiceName)
		if err != nil {
			return trace.Wrap(err)
		}
	}
	return nil
}

// onDatabaseEnv implements "tsh db env" command.
func onDatabaseEnv(cf *CLIConf) error {
	tc, err := makeClient(cf, false)
	if err != nil {
		return trace.Wrap(err)
	}

	database, err := pickActiveDatabase(cf)
	if err != nil {
		return trace.Wrap(err)
	}

	if !dbprofile.IsSupported(*database) {
		return trace.BadParameter(dbCmdUnsupportedDBProtocol,
			cf.CommandWithBinary(),
			defaults.ReadableDatabaseProtocol(database.Protocol),
		)
	}
	// MySQL requires ALPN local proxy in signle port mode.
	if tc.TLSRoutingEnabled && database.Protocol == defaults.ProtocolMySQL {
		return trace.BadParameter(dbCmdUnsupportedTLSRouting,
			cf.CommandWithBinary(),
			defaults.ReadableDatabaseProtocol(database.Protocol),
		)
	}

	env, err := dbprofile.Env(tc, *database)
	if err != nil {
		return trace.Wrap(err)
	}

	format := strings.ToLower(cf.Format)
	switch format {
	case dbFormatText, "":
		for k, v := range env {
			fmt.Printf("export %v=%v\n", k, v)
		}
	case dbFormatJSON, dbFormatYAML:
		out, err := serializeDatabaseEnvironment(env, format)
		if err != nil {
			return trace.Wrap(err)
		}
		fmt.Println(out)
	default:
		return trace.BadParameter("unsupported format %q", cf.Format)
	}

	return nil
}

func serializeDatabaseEnvironment(env map[string]string, format string) (string, error) {
	var out []byte
	var err error
	if format == dbFormatJSON {
		out, err = utils.FastMarshalIndent(env, "", "  ")
	} else {
		out, err = yaml.Marshal(env)
	}
	return string(out), trace.Wrap(err)
}

// onDatabaseConfig implements "tsh db config" command.
func onDatabaseConfig(cf *CLIConf) error {
	tc, err := makeClient(cf, false)
	if err != nil {
		return trace.Wrap(err)
	}
	profile, err := client.StatusCurrent(cf.HomePath, cf.Proxy, cf.IdentityFileIn)
	if err != nil {
		return trace.Wrap(err)
	}
	database, err := pickActiveDatabase(cf)
	if err != nil {
		return trace.Wrap(err)
	}

	// "tsh db config" prints out instructions for native clients to connect to
	// the remote proxy directly. Return errors here when direct connection
	// does NOT work (e.g. when ALPN local proxy is required).
	if isLocalProxyAlwaysRequired(database.Protocol) {
		return trace.BadParameter(dbCmdUnsupportedDBProtocol,
			cf.CommandWithBinary(),
			defaults.ReadableDatabaseProtocol(database.Protocol),
		)
	}
	// MySQL requires ALPN local proxy in signle port mode.
	if tc.TLSRoutingEnabled && database.Protocol == defaults.ProtocolMySQL {
		return trace.BadParameter(dbCmdUnsupportedTLSRouting,
			cf.CommandWithBinary(),
			defaults.ReadableDatabaseProtocol(database.Protocol),
		)
	}

	host, port := tc.DatabaseProxyHostPort(*database)
	rootCluster, err := tc.RootClusterName(cf.Context)
	if err != nil {
		return trace.Wrap(err)
	}

	format := strings.ToLower(cf.Format)
	switch format {
	case dbFormatCommand:
		cmd, err := dbcmd.NewCmdBuilder(tc, profile, database, rootCluster,
			dbcmd.WithPrintFormat(),
			dbcmd.WithLogger(log),
		).GetConnectCommand()
		if err != nil {
			return trace.Wrap(err)
		}
		fmt.Println(strings.Join(cmd.Env, " "), cmd.Path, strings.Join(cmd.Args[1:], " "))
	case dbFormatJSON, dbFormatYAML:
		configInfo := &dbConfigInfo{
			database.ServiceName, host, port, database.Username,
			database.Database, profile.CACertPathForCluster(rootCluster),
			profile.DatabaseCertPathForCluster(tc.SiteName, database.ServiceName),
			profile.KeyPath(),
		}
		out, err := serializeDatabaseConfig(configInfo, format)
		if err != nil {
			return trace.Wrap(err)
		}
		fmt.Println(out)
	default:
		fmt.Printf(`Name:      %v
Host:      %v
Port:      %v
User:      %v
Database:  %v
CA:        %v
Cert:      %v
Key:       %v
`,
			database.ServiceName, host, port, database.Username,
			database.Database, profile.CACertPathForCluster(rootCluster),
			profile.DatabaseCertPathForCluster(tc.SiteName, database.ServiceName), profile.KeyPath())
	}
	return nil
}

type dbConfigInfo struct {
	Name     string `json:"name"`
	Host     string `json:"host"`
	Port     int    `json:"port"`
	User     string `json:"user,omitempty"`
	Database string `json:"database,omitempty"`
	CA       string `json:"ca"`
	Cert     string `json:"cert"`
	Key      string `json:"key"`
}

func serializeDatabaseConfig(configInfo *dbConfigInfo, format string) (string, error) {
	var out []byte
	var err error
	if format == dbFormatJSON {
		out, err = utils.FastMarshalIndent(configInfo, "", "  ")
	} else {
		out, err = yaml.Marshal(configInfo)
	}
	return string(out), trace.Wrap(err)
}

// maybeStartLocalProxy starts local TLS ALPN proxy if needed depending on the
// connection scenario and returns a list of options to use in the connect
// command.
func maybeStartLocalProxy(ctx context.Context, cf *CLIConf, tc *client.TeleportClient, profile *client.ProfileStatus, db *tlsca.RouteToDatabase,
	database types.Database, rootClusterName string,
) ([]dbcmd.ConnectCommandFunc, error) {
	if !shouldUseLocalProxyForDatabase(tc, db) {
		return []dbcmd.ConnectCommandFunc{}, nil
	}

	// Some protocols (Snowflake, Elasticsearch) only works in the local tunnel mode.
	localProxyTunnel := cf.LocalProxyTunnel
	if db.Protocol == defaults.ProtocolSnowflake || db.Protocol == defaults.ProtocolElasticsearch {
		localProxyTunnel = true
	}

	log.Debugf("Starting local proxy")

	listener, err := net.Listen("tcp", "localhost:0")
	if err != nil {
		return nil, trace.Wrap(err)
	}

	opts, err := prepareLocalProxyOptions(&localProxyConfig{
		cliConf:          cf,
		teleportClient:   tc,
		profile:          profile,
		routeToDatabase:  db,
		database:         database,
		listener:         listener,
		localProxyTunnel: localProxyTunnel,
		rootClusterName:  rootClusterName,
	})
	if err != nil {
		return nil, trace.Wrap(err)
	}

	lp, err := mkLocalProxy(cf.Context, opts)
	if err != nil {
		return nil, trace.Wrap(err)
	}

	go func() {
		defer listener.Close()
		if err := lp.Start(ctx); err != nil {
			log.WithError(err).Errorf("Failed to start local proxy")
		}
	}()

	addr, err := utils.ParseAddr(lp.GetAddr())
	if err != nil {
		return nil, trace.Wrap(err)
	}

	// When connecting over TLS, psql only validates hostname against presented
	// certificate's DNS names. As such, connecting to 127.0.0.1 will fail
	// validation, so connect to localhost.
	host := "localhost"
	cmdOpts := []dbcmd.ConnectCommandFunc{
		dbcmd.WithLocalProxy(host, addr.Port(0), profile.CACertPathForCluster(rootClusterName)),
	}
	if localProxyTunnel {
		cmdOpts = append(cmdOpts, dbcmd.WithNoTLS())
	}
	return cmdOpts, nil
}

// localProxyConfig is an argument pack used in prepareLocalProxyOptions().
type localProxyConfig struct {
	cliConf         *CLIConf
	teleportClient  *client.TeleportClient
	profile         *client.ProfileStatus
	routeToDatabase *tlsca.RouteToDatabase
	database        types.Database
	listener        net.Listener
	// localProxyTunnel keeps the same value as cliConf.LocalProxyTunnel, but
	// it's always true for Snowflake database. Value is copied here to not modify
	// cli arguments directly.
	localProxyTunnel bool
	rootClusterName  string
}

// prepareLocalProxyOptions created localProxyOpts needed to create local proxy from localProxyConfig.
func prepareLocalProxyOptions(arg *localProxyConfig) (*localProxyOpts, error) {
	certFile := arg.cliConf.LocalProxyCertFile
	keyFile := arg.cliConf.LocalProxyKeyFile
	if arg.routeToDatabase.Protocol == defaults.ProtocolSQLServer || (arg.localProxyTunnel && certFile == "") {
		// For SQL Server connections, local proxy must be configured with the
		// client certificate that will be used to route connections.
		certFile = arg.profile.DatabaseCertPathForCluster(arg.teleportClient.SiteName, arg.routeToDatabase.ServiceName)
		keyFile = arg.profile.KeyPath()
	}
	certs, err := mkLocalProxyCerts(certFile, keyFile)
	if err != nil {
		if !arg.localProxyTunnel {
			return nil, trace.Wrap(err)
		}
		// local proxy with tunnel monitors its certs, so it's ok if a cert file can't be loaded.
		certs = nil
	}

	opts := &localProxyOpts{
		proxyAddr:               arg.teleportClient.WebProxyAddr,
		listener:                arg.listener,
		protocols:               []common.Protocol{common.Protocol(arg.routeToDatabase.Protocol)},
		insecure:                arg.cliConf.InsecureSkipVerify,
		certs:                   certs,
		alpnConnUpgradeRequired: alpnproxy.IsALPNConnUpgradeRequired(arg.teleportClient.WebProxyAddr, arg.cliConf.InsecureSkipVerify),
	}

	// If ALPN connection upgrade is required, explicitly use the profile CAs
	// since the tunneled TLS routing connection serves the Host cert.
	if opts.alpnConnUpgradeRequired {
		profileCAs, err := utils.NewCertPoolFromPath(arg.profile.CACertPathForCluster(arg.rootClusterName))
		if err != nil {
			return nil, trace.Wrap(err)
		}
		opts.rootCAs = profileCAs
	}

<<<<<<< HEAD
	// For SQL Server and Cassandra connections, local proxy must be configured with the
	// client certificate that will be used to route connections.
	switch arg.routeToDatabase.Protocol {
	case defaults.ProtocolSQLServer, defaults.ProtocolCassandra:
		opts.certFile = arg.profile.DatabaseCertPathForCluster(arg.teleportClient.SiteName, arg.routeToDatabase.ServiceName)
		opts.keyFile = arg.profile.KeyPath()
=======
	if arg.localProxyTunnel {
		dbRoute := *arg.routeToDatabase
		if err := checkAndSetDBRouteDefaults(&dbRoute); err != nil {
			return nil, trace.Wrap(err)
		}
		opts.middleware = client.NewDBCertChecker(arg.teleportClient, dbRoute, nil)
>>>>>>> ba3a7578
	}

	// To set correct MySQL server version DB proxy needs additional protocol.
	if !arg.localProxyTunnel && arg.routeToDatabase.Protocol == defaults.ProtocolMySQL {
		if arg.database == nil {
			var err error
			arg.database, err = getDatabase(arg.cliConf, arg.teleportClient, arg.routeToDatabase.ServiceName)
			if err != nil {
				return nil, trace.Wrap(err)
			}
		}

		mysqlServerVersionProto := mySQLVersionToProto(arg.database)
		if mysqlServerVersionProto != "" {
			opts.protocols = append(opts.protocols, common.Protocol(mysqlServerVersionProto))
		}
	}

	return opts, nil
}

// mySQLVersionToProto returns base64 encoded MySQL server version with MySQL protocol prefix.
// If version is not set in the past database an empty string is returned.
func mySQLVersionToProto(database types.Database) string {
	version := database.GetMySQLServerVersion()
	if version == "" {
		return ""
	}

	versionBase64 := base64.StdEncoding.EncodeToString([]byte(version))

	// Include MySQL server version
	return string(common.ProtocolMySQLWithVerPrefix) + versionBase64
}

// onDatabaseConnect implements "tsh db connect" command.
func onDatabaseConnect(cf *CLIConf) error {
	tc, err := makeClient(cf, false)
	if err != nil {
		return trace.Wrap(err)
	}
	profile, err := client.StatusCurrent(cf.HomePath, cf.Proxy, cf.IdentityFileIn)
	if err != nil {
		return trace.Wrap(err)
	}
	routeToDatabase, database, err := getDatabaseInfo(cf, tc, cf.DatabaseService)
	if err != nil {
		return trace.Wrap(err)
	}
	if err := maybeDatabaseLogin(cf, tc, profile, routeToDatabase); err != nil {
		return trace.Wrap(err)
	}

	rootClusterName, err := tc.RootClusterName(cf.Context)
	if err != nil {
		return trace.Wrap(err)
	}

	// To avoid termination of background DB teleport proxy when a SIGINT is received don't use the cf.Context.
	ctx, cancel := context.WithCancel(context.Background())
	defer cancel()

	opts, err := maybeStartLocalProxy(ctx, cf, tc, profile, routeToDatabase, database, rootClusterName)
	if err != nil {
		return trace.Wrap(err)
	}
	opts = append(opts, dbcmd.WithLogger(log))

	if opts, err = maybeAddDBUserPassword(database, opts); err != nil {
		return trace.Wrap(err)
	}

	bb := dbcmd.NewCmdBuilder(tc, profile, routeToDatabase, rootClusterName, opts...)
	cmd, err := bb.GetConnectCommand()
	if err != nil {
		return trace.Wrap(err)
	}
	log.Debug(cmd.String())

	cmd.Stdout = os.Stdout
	cmd.Stdin = os.Stdin

	// Use io.MultiWriter to duplicate stderr to the capture writer. The
	// captured stderr can be used for diagnosing command failures. The capture
	// writer captures up to a fixed number to limit memory usage.
	peakStderr := utils.NewCaptureNBytesWriter(dbcmd.PeakStderrSize)
	cmd.Stderr = io.MultiWriter(os.Stderr, peakStderr)

	err = cmd.Run()
	if err != nil {
		return dbcmd.ConvertCommandError(cmd, err, string(peakStderr.Bytes()))
	}
	return nil
}

// getDatabaseInfo fetches information about the database from tsh profile is DB is active in profile. Otherwise,
// the ListDatabases endpoint is called.
func getDatabaseInfo(cf *CLIConf, tc *client.TeleportClient, dbName string) (*tlsca.RouteToDatabase, types.Database, error) {
	database, err := pickActiveDatabase(cf)
	if err == nil {
		switch database.Protocol {
		case defaults.ProtocolCassandra:
			// Cassandra CLI connection require database resource to determine
			// if the target database is AWS hosted in order to skip the password prompt.
		default:
			return database, nil, nil
		}
	}
	if err != nil && !trace.IsNotFound(err) {
		return nil, nil, trace.Wrap(err)
	}
	db, err := getDatabase(cf, tc, dbName)
	if err != nil {
		return nil, nil, trace.Wrap(err)
	}

	username := cf.DatabaseUser
	databaseName := cf.DatabaseName
	if database != nil {
		if username == "" {
			username = database.Username
		}
		if databaseName == "" {
			databaseName = database.Database
		}
	}

	return &tlsca.RouteToDatabase{
		ServiceName: db.GetName(),
		Protocol:    db.GetProtocol(),
		Username:    username,
		Database:    databaseName,
	}, db, nil
}

func getDatabase(cf *CLIConf, tc *client.TeleportClient, dbName string) (types.Database, error) {
	var databases []types.Database
	err := client.RetryWithRelogin(cf.Context, tc, func() error {
		var err error
		databases, err = tc.ListDatabases(cf.Context, &proto.ListResourcesRequest{
			Namespace:           tc.Namespace,
			PredicateExpression: fmt.Sprintf(`name == "%s"`, dbName),
		})
		return trace.Wrap(err)
	})
	if err != nil {
		return nil, trace.Wrap(err)
	}
	if len(databases) == 0 {
		return nil, trace.NotFound(
			"database %q not found, use '%v' to see registered databases", dbName, formatDatabaseListCommand(cf.SiteName))
	}
	return databases[0], nil
}

func needDatabaseRelogin(cf *CLIConf, tc *client.TeleportClient, database *tlsca.RouteToDatabase, profile *client.ProfileStatus) (bool, error) {
	if cf.LocalProxyTunnel {
		// Don't login to database here if local proxy tunnel is enabled.
		// When local proxy tunnel is enabled, the local proxy will check if DB login is needed when
		// it starts and on each new connection.
		return false, nil
	}

	found := false
	activeDatabases, err := profile.DatabasesForCluster(tc.SiteName)
	if err != nil {
		return false, trace.Wrap(err)
	}

	for _, v := range activeDatabases {
		if v.ServiceName == database.ServiceName {
			found = true
		}
	}
	// database not found in active list of databases.
	if !found {
		return true, nil
	}

	// For database protocols where database username is encoded in client certificate like Mongo
	// check if the command line dbUser matches the encoded username in database certificate.
	userChanged, err := dbInfoHasChanged(cf, profile.DatabaseCertPathForCluster(tc.SiteName, database.ServiceName))
	if err != nil {
		return false, trace.Wrap(err)
	}
	if userChanged {
		return true, nil
	}

	// Call API and check is a user needs to use MFA to connect to the database.
	mfaRequired, err := isMFADatabaseAccessRequired(cf, tc, database)
	if err != nil {
		return false, trace.Wrap(err)
	}
	return mfaRequired, nil
}

// maybeDatabaseLogin checks if cert is still valid or DB connection requires
// MFA, and that client is not requesting an authenticated local proxy tunnel. If yes trigger db login logic.
func maybeDatabaseLogin(cf *CLIConf, tc *client.TeleportClient, profile *client.ProfileStatus, db *tlsca.RouteToDatabase) error {
	reloginNeeded, err := needDatabaseRelogin(cf, tc, db, profile)
	if err != nil {
		return trace.Wrap(err)
	}

	if reloginNeeded {
		return trace.Wrap(databaseLogin(cf, tc, *db))
	}
	return nil
}

// dbInfoHasChanged checks if cliConf.DatabaseUser or cliConf.DatabaseName info has changed in the user database certificate.
func dbInfoHasChanged(cf *CLIConf, certPath string) (bool, error) {
	if cf.DatabaseUser == "" && cf.DatabaseName == "" {
		return false, nil
	}

	buff, err := os.ReadFile(certPath)
	if err != nil {
		return false, trace.Wrap(err)
	}
	cert, err := tlsca.ParseCertificatePEM(buff)
	if err != nil {
		return false, trace.Wrap(err)
	}
	identity, err := tlsca.FromSubject(cert.Subject, cert.NotAfter)
	if err != nil {
		return false, trace.Wrap(err)
	}

	if cf.DatabaseUser != "" && cf.DatabaseUser != identity.RouteToDatabase.Username {
		log.Debugf("Will reissue database certificate for user %s (was %s)", cf.DatabaseUser, identity.RouteToDatabase.Username)
		return true, nil
	}
	if cf.DatabaseName != "" && cf.DatabaseName != identity.RouteToDatabase.Database {
		log.Debugf("Will reissue database certificate for database name %s (was %s)", cf.DatabaseName, identity.RouteToDatabase.Database)
		return true, nil
	}
	return false, nil
}

// isMFADatabaseAccessRequired calls the IsMFARequired endpoint in order to get from user roles if access to the database
// requires MFA.
func isMFADatabaseAccessRequired(cf *CLIConf, tc *client.TeleportClient, database *tlsca.RouteToDatabase) (bool, error) {
	proxy, err := tc.ConnectToProxy(cf.Context)
	if err != nil {
		return false, trace.Wrap(err)
	}
	cluster, err := proxy.ConnectToCluster(cf.Context, tc.SiteName)
	if err != nil {
		return false, trace.Wrap(err)
	}
	defer cluster.Close()

	dbParam := proto.RouteToDatabase{
		ServiceName: database.ServiceName,
		Protocol:    database.Protocol,
		Username:    database.Username,
		Database:    database.Database,
	}
	mfaResp, err := cluster.IsMFARequired(cf.Context, &proto.IsMFARequiredRequest{
		Target: &proto.IsMFARequiredRequest_Database{
			Database: &dbParam,
		},
	})
	if err != nil {
		return false, trace.Wrap(err)
	}
	return mfaResp.GetRequired(), nil
}

// pickActiveDatabase returns the database the current profile is logged into.
//
// If logged into multiple databases, returns an error unless one specified
// explicitly via --db flag.
func pickActiveDatabase(cf *CLIConf) (*tlsca.RouteToDatabase, error) {
	profile, err := client.StatusCurrent(cf.HomePath, cf.Proxy, cf.IdentityFileIn)
	if err != nil {
		return nil, trace.Wrap(err)
	}

	activeDatabases, err := profile.DatabasesForCluster(cf.SiteName)
	if err != nil {
		return nil, trace.Wrap(err)
	}

	if len(activeDatabases) == 0 {
		return nil, trace.NotFound("Please login using 'tsh db login' first")
	}

	name := cf.DatabaseService
	if name == "" {
		if len(activeDatabases) > 1 {
			var services []string
			for _, database := range activeDatabases {
				services = append(services, database.ServiceName)
			}
			return nil, trace.BadParameter("Multiple databases are available (%v), please specify one using CLI argument",
				strings.Join(services, ", "))
		}
		name = activeDatabases[0].ServiceName
	}
	for _, db := range activeDatabases {
		if db.ServiceName == name {
			// If database user or name were provided on the CLI,
			// override the default ones.
			if cf.DatabaseUser != "" {
				db.Username = cf.DatabaseUser
			}
			if cf.DatabaseName != "" {
				db.Database = cf.DatabaseName
			}
			return &db, nil
		}
	}
	return nil, trace.NotFound("Not logged into database %q", name)
}

func formatDatabaseListCommand(clusterFlag string) string {
	if clusterFlag == "" {
		return "tsh db ls"
	}
	return fmt.Sprintf("tsh db ls --cluster=%v", clusterFlag)
}

// formatDatabaseConnectCommand formats an appropriate database connection
// command for a user based on the provided database parameters.
func formatDatabaseConnectCommand(clusterFlag string, active tlsca.RouteToDatabase) string {
	cmdTokens := append(
		[]string{"tsh", "db", "connect"},
		formatDatabaseConnectArgs(clusterFlag, active)...,
	)
	return strings.Join(cmdTokens, " ")
}

// formatDatabaseConnectArgs generates the arguments for "tsh db connect" command.
func formatDatabaseConnectArgs(clusterFlag string, active tlsca.RouteToDatabase) (flags []string) {
	// figure out if we need --db-user and --db-name
	matchers := role.DatabaseRoleMatchers(active.Protocol, active.Username, active.Database)
	needUser := false
	needDatabase := false

	for _, matcher := range matchers {
		_, userMatcher := matcher.(*services.DatabaseUserMatcher)
		needUser = needUser || userMatcher

		_, nameMatcher := matcher.(*services.DatabaseNameMatcher)
		needDatabase = needDatabase || nameMatcher
	}

	if clusterFlag != "" {
		flags = append(flags, fmt.Sprintf("--cluster=%s", clusterFlag))
	}
	if active.Username == "" && needUser {
		flags = append(flags, "--db-user=<user>")
	}
	if active.Database == "" && needDatabase {
		flags = append(flags, "--db-name=<name>")
	}
	flags = append(flags, active.ServiceName)
	return
}

// formatDatabaseProxyCommand formats the "tsh proxy db" command.
func formatDatabaseProxyCommand(clusterFlag string, active tlsca.RouteToDatabase) string {
	cmdTokens := append(
		// "--tunnel" mode is more user friendly and supports all DB protocols.
		[]string{"tsh", "proxy", "db", "--tunnel"},
		// Rest of the args are the same as "tsh db connect".
		formatDatabaseConnectArgs(clusterFlag, active)...,
	)
	return strings.Join(cmdTokens, " ")
}

// formatDatabaseConfigCommand formats the "tsh db config" command.
func formatDatabaseConfigCommand(clusterFlag string, db tlsca.RouteToDatabase) string {
	if clusterFlag == "" {
		return fmt.Sprintf("tsh db config --format=cmd %v", db.ServiceName)
	}
	return fmt.Sprintf("tsh db config --cluster=%v --format=cmd %v", clusterFlag, db.ServiceName)
}

// shouldUseLocalProxyForDatabase returns true if the ALPN local proxy should
// be used for connecting to the provided database.
func shouldUseLocalProxyForDatabase(tc *client.TeleportClient, db *tlsca.RouteToDatabase) bool {
	return tc.TLSRoutingEnabled || isLocalProxyAlwaysRequired(db.Protocol)
}

// isLocalProxyAlwaysRequired returns true for protocols that always requires
// an ALPN local proxy.
func isLocalProxyAlwaysRequired(protocol string) bool {
	switch protocol {
	case defaults.ProtocolSQLServer,
		defaults.ProtocolSnowflake,
		defaults.ProtocolCassandra:
		return true
	default:
		return false
	}
}

const (
	// dbFormatText prints database configuration in text format.
	dbFormatText = "text"
	// dbFormatCommand prints database connection command.
	dbFormatCommand = "cmd"
	// dbFormatJSON prints database info as JSON.
	dbFormatJSON = "json"
	// dbFormatYAML prints database info as YAML.
	dbFormatYAML = "yaml"
)

const (
	// dbCmdUnsupportedTLSRouting is the error message printed when some
	// database subcommands are not supported because TLS routing is enabled.
	dbCmdUnsupportedTLSRouting = `"%v" is not supported for %v databases when TLS routing is enabled on the Teleport Proxy Service.

Please use "tsh db connect" or "tsh proxy db" to connect to the database.`

	// dbCmdUnsupportedDBProtocol is the error message printed when some
	// database subcommands are run against unsupported database protocols.
	dbCmdUnsupportedDBProtocol = `"%v" is not supported for %v databases.

Please use "tsh db connect" or "tsh proxy db" to connect to the database.`
)

var (
	// dbConnectTemplate is the message printed after a successful "tsh db login" on how to connect.
	dbConnectTemplate = template.Must(template.New("").Parse(`Connection information for database "{{ .name }}" has been saved.

You can now connect to it using the following command:

  {{.connectCommand}}

{{if .configCommand -}}
Or view the connect command for the native database CLI client:

  {{ .configCommand }}

{{end -}}
{{if .proxyCommand -}}
Or start a local proxy for database GUI clients:

  {{ .proxyCommand }}

{{end -}}
`))
)<|MERGE_RESOLUTION|>--- conflicted
+++ resolved
@@ -650,8 +650,10 @@
 func prepareLocalProxyOptions(arg *localProxyConfig) (*localProxyOpts, error) {
 	certFile := arg.cliConf.LocalProxyCertFile
 	keyFile := arg.cliConf.LocalProxyKeyFile
-	if arg.routeToDatabase.Protocol == defaults.ProtocolSQLServer || (arg.localProxyTunnel && certFile == "") {
-		// For SQL Server connections, local proxy must be configured with the
+	if arg.routeToDatabase.Protocol == defaults.ProtocolSQLServer ||
+		arg.routeToDatabase.Protocol == defaults.ProtocolCassandra ||
+		(arg.localProxyTunnel && certFile == "") {
+		// For SQL Server and Cassandra connections, local proxy must be configured with the
 		// client certificate that will be used to route connections.
 		certFile = arg.profile.DatabaseCertPathForCluster(arg.teleportClient.SiteName, arg.routeToDatabase.ServiceName)
 		keyFile = arg.profile.KeyPath()
@@ -684,21 +686,12 @@
 		opts.rootCAs = profileCAs
 	}
 
-<<<<<<< HEAD
-	// For SQL Server and Cassandra connections, local proxy must be configured with the
-	// client certificate that will be used to route connections.
-	switch arg.routeToDatabase.Protocol {
-	case defaults.ProtocolSQLServer, defaults.ProtocolCassandra:
-		opts.certFile = arg.profile.DatabaseCertPathForCluster(arg.teleportClient.SiteName, arg.routeToDatabase.ServiceName)
-		opts.keyFile = arg.profile.KeyPath()
-=======
 	if arg.localProxyTunnel {
 		dbRoute := *arg.routeToDatabase
 		if err := checkAndSetDBRouteDefaults(&dbRoute); err != nil {
 			return nil, trace.Wrap(err)
 		}
 		opts.middleware = client.NewDBCertChecker(arg.teleportClient, dbRoute, nil)
->>>>>>> ba3a7578
 	}
 
 	// To set correct MySQL server version DB proxy needs additional protocol.
