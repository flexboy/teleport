---
title: Add Labels to Resources
description: How to assign static and command-based dynamic labels to Teleport resources.
---

Teleport allows you to add arbitrary key-value pairs to applications, servers,
databases, and other resources in your cluster. You can use labels to do 
the following:

- Filter the resources returned when running `tctl` and `tsh` commands.
- Define roles that limit the resources Teleport users can access.

This guide demonstrates how to add labels to enrolled server resources.
However, you can follow similar steps to add labels to other types of resources.

## Static and dynamic labels

The labels you assign to resources can be **static labels** or **dynamic labels**.

- Static labels are hardcoded in the Teleport configuration file and don't change 
while the `teleport` process is running. For example, you might use a static label to identify 
the resources in a `staging` or `production` environment.
- Dynamic labels—also known as **commands-based labels**—allow you to generate labels at runtime. 
With a dynamic label, the `teleport` process executes an external command on its host at 
a configurable frequency and the output of the command becomes the label value.

You can add multiple static and dynamic labels for the same resource.
However, if you add static labels that use the same key but with different values, only the first 
key-value pair is used.

Dynamic labels are especially useful for decoupling a label value from the Teleport configuration. 
For example, if you start Teleport on an Amazon EC2 instance, you can use a dynamic label to set the 
`region` value based on the result from a command sent to the EC2 instance 
[metadata API](https://docs.aws.amazon.com/AWSEC2/latest/UserGuide/instancedata-data-categories.html).
The dynamic label enables you to use the same configuration for each server in an Amazon Machine Image 
but filter and limit access to the servers based on their AWS region.

## Prerequisites

(!docs/pages/includes/edition-prereqs-tabs.mdx!)

(!docs/pages/includes/tctl.mdx!)

## Step 1/3. Install Teleport

1. Select a host for running the Teleport agent.

1. (!docs/pages/includes/install-linux.mdx!)

1. Generate an invitation token for the host.
   
   The invitation token is required for the local computer to join the Teleport cluster.   
   The following example generates a new token that is valid for five minutes and can be used 
   to enroll a server:
   
   ```code
   $ tctl tokens add --ttl=5m --type=node
   # The invite token: (=presets.tokens.first=)
   ```

1. List all generated non-expired tokens by running the following command:
   
   ```code
   $ tctl tokens ls
   # Token                            Type        Labels Expiry Time (UTC)               
   # -------------------------------- ----------- ------ ------------------------------- 
   # (=presets.tokens.first=)         Node,Db,App        10 Aug 23 19:49 UTC (4m11s) 
   ```

1. Copy the token and assign it to an environment variable on the computer you are enrolling 
as a resource:
   
   ```code
   $ export INVITE_TOKEN=<token>
   ```

## Step 2/3. Apply a static label

You can configure static labels by editing the Teleport configuration file, then
starting Teleport.

<<<<<<< HEAD
To add a static label:

1. Open the Teleport configuration file, `/etc/teleport.yaml`, in an editor on the computer 
where you installed the Teleport agent.

1. Locate the `labels` configuration under the `ssh_service` section.

1. Add the static label key and value. 
   For example, add `environment` as the label key and `dev` as the value:

   ```yaml
   ssh_service:
     enabled: true
     labels:
       environment: dev
   ```

1. Save your changes and close the file.

1. Start Teleport with the invitation token you saved in the `INVITE_TOKEN` environment variable:
   
   ```code
   $ sudo teleport start --token=${INVITE_TOKEN?}
   ```

1. Verify that you have added the label by running the following command 
on your local computer. 
      
   ```code
   $ tsh ls --query 'labels["environment"]=="dev"'
   ```

   You should see output similar to the following:

   ```code
   Node Name        Address    Labels                                                                                                       
   ---------------- ---------- ------------------------------------------
   ip-192-168-13-57 ⟵ Tunnel   environment=dev,hostname=ip-192-168-13-57
   ```

   #### Checking the status of your server

   If you don't see your server listed when you query for the label you added, you should verify that the 
   SSH Service is running on the server. Check the log for the server to verify that there are 
   messages similar to the following:
   
   ```text
   2023-08-07T22:22:21Z INFO [NODE:1]    Service is starting in tunnel mode. pid:149932.1 service/service.go:2630
   2023-08-07T22:22:21Z INFO [UPLOAD:1]  starting upload completer service pid:149932.1 service/service.go:2723
   2023-08-07T22:22:21Z INFO [PROC:1]    The new service has started successfully. Starting syncing rotation status...
   ```
   
   #### Checking your user profile
   
   If the SSH Service is running on the server, verify that your current Teleport user has a login on the local host.
   You can check the status of your user account by running the following command:
   
   ```code
   $ tsh status
   ```
      
   You should see output similar to the following with at least one login listed for your current user:
   
   ```code
   > Profile URL:        https://ajuba-aws.teledocs.click:443
     Logged in as:       teleport-admin
     Cluster:            teleport-aws.example.com
     Roles:              access, editor
     Logins:             root, ubuntu, ec2-user
     Kubernetes:         enabled
     Valid until:        2023-08-08 10:08:46 +0000 UTC [valid for 10h36m0s]
     Extensions:         login-ip, permit-agent-forwarding, permit-port-forwarding, permit-pty, private-key-policy
   ```
   
   If no valid logins have been assigned to the user, you should update your current user profile to include
   at least one valid login.
   
   You can add logins to a user by running a command similar to the following:
      
   ```code
   $ tctl users update myuser --set-logins=root
   ```
   
   This example adds the `root` login to the `myuser` Teleport user.
   For more information about managing logins for Teleport users, see [Local Users](../../management/admin/users).

#### Using hidden static labels

If you want to use labels for role-based access control but don't want to 
display the labels in command output or the Teleport Web UI, you can define them 
in a hidden namespace by prefixing the label key with `teleport.hidden/`.
For example:
=======
On the host where you will run your Node, paste the following content into
`/etc/teleport.yaml` and adjust it for your environment:

<Tabs>
<TabItem scope={["oss", "enterprise"]} label="Self-Hosted">
>>>>>>> 96f2e482

```yaml
ssh_service:
  enabled: true
  labels:
<<<<<<< HEAD
    teleport.hidden/team-id: ai-lab-01
``` 

## Step 3/3. Apply dynamic labels using commands

As with static labels, you can apply dynamic labels by editing the
Teleport configuration file, then restarting the Teleport service on your server.

To add a command to generate a dynamic label:

1. Stop the Teleport service running on your server.

1. Open the Teleport configuration file—by default, `/etc/teleport.yaml`—in a text editor.

1. Locate the `commands` configuration under the `ssh_service` section.

1. Add a `command` array that runs the `uname` command with the `-p` argument to return the architecture of the 
host server every one hour. 
   
   For example, add the `name`, `command`, and `period` fields as follows:

   ```yaml
   ...
   ssh_service:
     enabled: "yes"
     labels:
       teleport.internal/resource-id: 1f2cdcc5-cde3-41fa-b390-bc872087821a
       environment: dev
     commands:
     - name: hostname
       command: [hostname]
       period: 1m0s
     - name: arch
       command: [uname, -p]
       period: 1h0m0s
   ```
   
   In the `command` setting, the first element is a valid executable. 
   Each subsequent element is an argument.
   The following syntax is valid:

   ```yaml
   command: ["/bin/uname", "-m"]
   ```
   
   The following syntax is not valid:

   ```yaml
   command: ["/bin/uname -m"]
   ```
   
   For more complex commands, you can use single (') and double (") 
   quotation marks interchangeably to create nested expressions. 
   For example:

   ```yaml
   command: ["/bin/sh", "-c", "uname -a | egrep -o '[0-9]+\\.[0-9]+\\.[0-9]+'"]
   ```
   
   In configuring commands, keep the following in mind:
   
   - The executable must be discoverable in the `$PATH` or specified using an absolute path. 
   - You must set the executable permission bit on any file you use as a command. 
   - Shell scripts must have a [shebang line](https://en.wikipedia.org/wiki/Shebang_\(Unix\)).
   
   The `period` setting specifies how frequently Teleport executes each command.
   In this example, the `uname -p` command is executed every one hour (1h), zero minutes (0m),
   and zero seconds (0s). This value can't be less than one minute.

1. Save your changes and close the file.

1. Start Teleport with the invitation token you saved in the `INVITE_TOKEN` environment variable:

   ```code
   $ sudo teleport start --token=${INVITE_TOKEN?}
   ```

1. Verify that you have added the label by running the following command on your local
computer. Your Teleport user must be authorized to access the server.

   ```code
   $ tsh ls
   ```

   You should see output similar to the following with both the `arch` and `environment` labels displayed:

   ```code
   Node Name        Address        Labels                                                                                                                   
   ---------------- -------------- ------------------------------------------------------
   ip-192-168-13-57 ⟵ Tunnel       arch=x86_64,environment=dev,hostname=ip-192-168-13-57
   ```

## Next steps

After you have labeled your resources, you can use the labels when running
`tsh` and `tctl` commands to filter the resources that the commands return.
For more information, see [Resource filtering](../../reference/predicate-language.mdx).

You can also use labels to limit the access that users in different roles have to
=======
    environment: dev
```

</TabItem>
<TabItem scope={["cloud"]} label="Teleport Enterprise Cloud">

```yaml
version: v3
teleport:
  # Your Teleport Cloud tenant address
  proxy_server: mytenant.teleport.sh:443

auth_service:
  enabled: false

proxy_service:
  enabled: false

ssh_service:
  enabled: true
  # Static labels are simple key/value pairs:
  labels:
    environment: dev
```

</TabItem>

</Tabs>

Next, start Teleport with the invite token you created earlier:

```code
$ sudo teleport start --token=${INVITE_TOKEN?}
```

Verify that you have added the label by running the following on your local
machine. Your Teleport user must be authorized to access the Node.

```code
$ tsh ls --query 'labels["environment"]=="dev"'
Node Name    Address    Labels
------------ ---------- ---------------
bdcb47b87ad6 ⟵ Tunnel environment=dev
```

<Details title="Don't see your Node?">

First, check the logs for your Node to ensure the SSH Service is running. Your logs should resemble the following:

```text
2022-04-27T14:44:23Z INFO [NODE:1]    Service is starting in tunnel mode. service/service.go:1993
2022-04-27T14:44:23Z INFO [PROC:1]    The new service has started successfully. Starting syncing rotation status with period 10m0s. service/connect.go:482
2022-04-27T14:44:23Z INFO             Service has started successfully. service/service.go:523
2022-04-27T14:44:24Z INFO [NODE:PROX] Connected. addr:172.17.0.2:40184 remote-addr:192.0.2.0:443 leaseID:1 target:teleport.example.com:443 reversetunnel/agent.go:409
```

Next, ensure that your Teleport user has a login that corresponds to a user on
your Node.

Run the following command to get the current logins for your user:

<Tabs>
<TabItem scope={["oss"]} label="Teleport Community Edition">

```code
$ tsh status
> Profile URL:        https://teleport.example.com:443
  Logged in as:       myuser
  Cluster:            teleport.example.com
  Roles:              access, editor
  Logins:             -teleport-nologin-d4bc1dad-ce49-4bbe-925d-a67f8d2d6afe
  Kubernetes:         enabled
  Valid until:        2022-04-27 22:26:50 -0400 EDT [valid for 11h40m0s]
  Extensions:         permit-agent-forwarding, permit-port-forwarding, permit-pty
```

</TabItem>
<TabItem scope={["enterprise"]} label="Teleport Enterprise">

```code
$ tsh status
> Profile URL:        https://teleport.example.com:443
  Logged in as:       myuser
  Cluster:            teleport.example.com
  Roles:              access, editor, reviewer
  Logins:             -teleport-nologin-d4bc1dad-ce49-4bbe-925d-a67f8d2d6afe
  Kubernetes:         enabled
  Valid until:        2022-04-27 22:26:50 -0400 EDT [valid for 11h40m0s]
  Extensions:         permit-agent-forwarding, permit-port-forwarding, permit-pty
```

</TabItem>
<TabItem scope={["cloud"]} label="Teleport Enterprise Cloud">

```code
tsh status
> Profile URL:        https://mytenant.teleport.sh:443
  Logged in as:       myuser
  Cluster:            mytenant.teleport.sh
  Roles:              access, editor, reviewer
  Logins:             -teleport-nologin-d4bc1dad-ce49-4bbe-925d-a67f8d2d6afe
  Kubernetes:         enabled
  Valid until:        2022-04-27 22:26:50 -0400 EDT [valid for 11h40m0s]
  Extensions:         permit-agent-forwarding, permit-port-forwarding, permit-pty
```

</TabItem>

</Tabs>

In this example, `-teleport-nologin-d4bc1dad-ce49-4bbe-925d-a67f8d2d6afe` means
that no logins have been assigned to the user.

To add logins, retrieve your user configuration as YAML:

```code
# Replace "myuser" with your Teleport username
$ tctl get user/myuser > user.yaml
```

Edit the `logins` field for your user. Each login must exist as a user on the
host:

```diff
     db_users: null
     kubernetes_groups: null
     kubernetes_users: null
-    logins: null
+    logins:
+      - root
     windows_logins: null
 version: v2
```

Apply your changes:

```code
$ tctl create -f user.yaml
user "myuser" has been updated
```

Log out of your cluster, then log in again. You should now see your Node when
you run `tsh ls`.

</Details>

<Details title="Hidden labels">

If you wish to use labels for RBAC purposes but don't want to see the labels
in the UI, you can put them in the hidden namespace by prefixing the label's
key with `teleport.hidden/`, for example `teleport.hidden/account-id`.
</Details>

## Step 3/3. Apply dynamic labels via commands

Before following this step, stop Teleport on your Node.

As with static labels, you can apply dynamic labels by editing the
Teleport configuration file.

Edit `/etc/teleport.yaml` to define a `commands` array as shown below:

<Tabs>
<TabItem scope={["oss", "enterprise"]} label="Self-Hosted">

```yaml
version: v3
teleport:
  auth_server: tele.example.com:3025

auth_service:
  enabled: false

proxy_service:
  enabled: false

ssh_service:
  enabled: "yes"
  # Configure dynamic labels using the "commands" field:
  commands:
  - name: hostname
    command: [hostname]
    period: 1m0s
  - name: arch
    command: [uname, -p]
    # This setting tells Teleport to execute the command above
    # once an hour. This value cannot be less than one minute.
    period: 1h0m0s
```

</TabItem>
<TabItem scope={["cloud"]} label="Teleport Enterprise Cloud">

```yaml
version: v3
teleport:
  proxy_server: mytenant.teleport.sh:443

auth_service:
  enabled: false

proxy_service:
  enabled: false

ssh_service:
  enabled: "yes"
  # Configure dynamic labels using the "commands" field:
  commands:
  - name: hostname
    command: [hostname]
    period: 1m0s
  - name: arch
    command: [uname, -p]
    # This setting tells Teleport to execute the command above
    # once an hour. This value cannot be less than one minute.
    period: 1h0m0s
```

</TabItem>

</Tabs>

Notice that the `command` setting is an array where the first element
is a valid executable and each subsequent element is an argument.

This is valid syntax:

```yaml
command: ["/bin/uname", "-m"]
```

This is invalid syntax:

```yaml
command: ["/bin/uname -m"]
```

If you want to pipe several bash commands together, here's how to do it. Notice
how `'` and `"` are interchangeable, so you can use them for nested quotations.

```yaml
command: ["/bin/sh", "-c", "uname -a | egrep -o '[0-9]+\\.[0-9]+\\.[0-9]+'"]
```

<Notice type="warning">

When configuring a command to generate dynamic labels, the executable named
within your command must be the path to a valid file. The executable permission
bit must be set and shell scripts must have a
[shebang line](https://en.wikipedia.org/wiki/Shebang_\(Unix\)).

</Notice>

Once you have configured your labels, start Teleport with the invite token you
created earlier:

```code
$ sudo teleport start --token=${INVITE_TOKEN?}
```

Verify that you have added the labels by running the following on your local
machine. Your Teleport user must be authorized to access the Node.

```code
$ tsh ls
Node Name         Address    Labels
----------------- ---------- ---------------
ip-192-0-2-0      ⟵ Tunnel arch=x86_64,hostname=ip-172-30-156-233
```

<Details title="Problems re-joining the Node?">

Try creating another invite token using the `tctl tokens add` command from earlier
and starting your Node again.

If this doesn't work, delete the directory your Node uses to maintain its state,
`/var/lib/teleport`, and try again.

</Details>

## Next steps: Using labels

Once you have labeled your resources, you can refer to your labels when running
`tsh` and `tctl` commands to filter the resources that the commands will query.
For more information, see
[Resource filtering](../../reference/predicate-language.mdx).

You can also use labels to limit the access that different roles have to
>>>>>>> 96f2e482
specific classes of resources. For more information, see
[Teleport Role Templates](../../access-controls/guides/role-templates.mdx).
<|MERGE_RESOLUTION|>--- conflicted
+++ resolved
@@ -79,7 +79,6 @@
 You can configure static labels by editing the Teleport configuration file, then
 starting Teleport.
 
-<<<<<<< HEAD
 To add a static label:
 
 1. Open the Teleport configuration file, `/etc/teleport.yaml`, in an editor on the computer 
@@ -172,19 +171,12 @@
 display the labels in command output or the Teleport Web UI, you can define them 
 in a hidden namespace by prefixing the label key with `teleport.hidden/`.
 For example:
-=======
-On the host where you will run your Node, paste the following content into
-`/etc/teleport.yaml` and adjust it for your environment:
-
-<Tabs>
-<TabItem scope={["oss", "enterprise"]} label="Self-Hosted">
->>>>>>> 96f2e482
+
 
 ```yaml
 ssh_service:
   enabled: true
   labels:
-<<<<<<< HEAD
     teleport.hidden/team-id: ai-lab-01
 ``` 
 
@@ -284,295 +276,6 @@
 For more information, see [Resource filtering](../../reference/predicate-language.mdx).
 
 You can also use labels to limit the access that users in different roles have to
-=======
-    environment: dev
-```
-
-</TabItem>
-<TabItem scope={["cloud"]} label="Teleport Enterprise Cloud">
-
-```yaml
-version: v3
-teleport:
-  # Your Teleport Cloud tenant address
-  proxy_server: mytenant.teleport.sh:443
-
-auth_service:
-  enabled: false
-
-proxy_service:
-  enabled: false
-
-ssh_service:
-  enabled: true
-  # Static labels are simple key/value pairs:
-  labels:
-    environment: dev
-```
-
-</TabItem>
-
-</Tabs>
-
-Next, start Teleport with the invite token you created earlier:
-
-```code
-$ sudo teleport start --token=${INVITE_TOKEN?}
-```
-
-Verify that you have added the label by running the following on your local
-machine. Your Teleport user must be authorized to access the Node.
-
-```code
-$ tsh ls --query 'labels["environment"]=="dev"'
-Node Name    Address    Labels
------------- ---------- ---------------
-bdcb47b87ad6 ⟵ Tunnel environment=dev
-```
-
-<Details title="Don't see your Node?">
-
-First, check the logs for your Node to ensure the SSH Service is running. Your logs should resemble the following:
-
-```text
-2022-04-27T14:44:23Z INFO [NODE:1]    Service is starting in tunnel mode. service/service.go:1993
-2022-04-27T14:44:23Z INFO [PROC:1]    The new service has started successfully. Starting syncing rotation status with period 10m0s. service/connect.go:482
-2022-04-27T14:44:23Z INFO             Service has started successfully. service/service.go:523
-2022-04-27T14:44:24Z INFO [NODE:PROX] Connected. addr:172.17.0.2:40184 remote-addr:192.0.2.0:443 leaseID:1 target:teleport.example.com:443 reversetunnel/agent.go:409
-```
-
-Next, ensure that your Teleport user has a login that corresponds to a user on
-your Node.
-
-Run the following command to get the current logins for your user:
-
-<Tabs>
-<TabItem scope={["oss"]} label="Teleport Community Edition">
-
-```code
-$ tsh status
-> Profile URL:        https://teleport.example.com:443
-  Logged in as:       myuser
-  Cluster:            teleport.example.com
-  Roles:              access, editor
-  Logins:             -teleport-nologin-d4bc1dad-ce49-4bbe-925d-a67f8d2d6afe
-  Kubernetes:         enabled
-  Valid until:        2022-04-27 22:26:50 -0400 EDT [valid for 11h40m0s]
-  Extensions:         permit-agent-forwarding, permit-port-forwarding, permit-pty
-```
-
-</TabItem>
-<TabItem scope={["enterprise"]} label="Teleport Enterprise">
-
-```code
-$ tsh status
-> Profile URL:        https://teleport.example.com:443
-  Logged in as:       myuser
-  Cluster:            teleport.example.com
-  Roles:              access, editor, reviewer
-  Logins:             -teleport-nologin-d4bc1dad-ce49-4bbe-925d-a67f8d2d6afe
-  Kubernetes:         enabled
-  Valid until:        2022-04-27 22:26:50 -0400 EDT [valid for 11h40m0s]
-  Extensions:         permit-agent-forwarding, permit-port-forwarding, permit-pty
-```
-
-</TabItem>
-<TabItem scope={["cloud"]} label="Teleport Enterprise Cloud">
-
-```code
-tsh status
-> Profile URL:        https://mytenant.teleport.sh:443
-  Logged in as:       myuser
-  Cluster:            mytenant.teleport.sh
-  Roles:              access, editor, reviewer
-  Logins:             -teleport-nologin-d4bc1dad-ce49-4bbe-925d-a67f8d2d6afe
-  Kubernetes:         enabled
-  Valid until:        2022-04-27 22:26:50 -0400 EDT [valid for 11h40m0s]
-  Extensions:         permit-agent-forwarding, permit-port-forwarding, permit-pty
-```
-
-</TabItem>
-
-</Tabs>
-
-In this example, `-teleport-nologin-d4bc1dad-ce49-4bbe-925d-a67f8d2d6afe` means
-that no logins have been assigned to the user.
-
-To add logins, retrieve your user configuration as YAML:
-
-```code
-# Replace "myuser" with your Teleport username
-$ tctl get user/myuser > user.yaml
-```
-
-Edit the `logins` field for your user. Each login must exist as a user on the
-host:
-
-```diff
-     db_users: null
-     kubernetes_groups: null
-     kubernetes_users: null
--    logins: null
-+    logins:
-+      - root
-     windows_logins: null
- version: v2
-```
-
-Apply your changes:
-
-```code
-$ tctl create -f user.yaml
-user "myuser" has been updated
-```
-
-Log out of your cluster, then log in again. You should now see your Node when
-you run `tsh ls`.
-
-</Details>
-
-<Details title="Hidden labels">
-
-If you wish to use labels for RBAC purposes but don't want to see the labels
-in the UI, you can put them in the hidden namespace by prefixing the label's
-key with `teleport.hidden/`, for example `teleport.hidden/account-id`.
-</Details>
-
-## Step 3/3. Apply dynamic labels via commands
-
-Before following this step, stop Teleport on your Node.
-
-As with static labels, you can apply dynamic labels by editing the
-Teleport configuration file.
-
-Edit `/etc/teleport.yaml` to define a `commands` array as shown below:
-
-<Tabs>
-<TabItem scope={["oss", "enterprise"]} label="Self-Hosted">
-
-```yaml
-version: v3
-teleport:
-  auth_server: tele.example.com:3025
-
-auth_service:
-  enabled: false
-
-proxy_service:
-  enabled: false
-
-ssh_service:
-  enabled: "yes"
-  # Configure dynamic labels using the "commands" field:
-  commands:
-  - name: hostname
-    command: [hostname]
-    period: 1m0s
-  - name: arch
-    command: [uname, -p]
-    # This setting tells Teleport to execute the command above
-    # once an hour. This value cannot be less than one minute.
-    period: 1h0m0s
-```
-
-</TabItem>
-<TabItem scope={["cloud"]} label="Teleport Enterprise Cloud">
-
-```yaml
-version: v3
-teleport:
-  proxy_server: mytenant.teleport.sh:443
-
-auth_service:
-  enabled: false
-
-proxy_service:
-  enabled: false
-
-ssh_service:
-  enabled: "yes"
-  # Configure dynamic labels using the "commands" field:
-  commands:
-  - name: hostname
-    command: [hostname]
-    period: 1m0s
-  - name: arch
-    command: [uname, -p]
-    # This setting tells Teleport to execute the command above
-    # once an hour. This value cannot be less than one minute.
-    period: 1h0m0s
-```
-
-</TabItem>
-
-</Tabs>
-
-Notice that the `command` setting is an array where the first element
-is a valid executable and each subsequent element is an argument.
-
-This is valid syntax:
-
-```yaml
-command: ["/bin/uname", "-m"]
-```
-
-This is invalid syntax:
-
-```yaml
-command: ["/bin/uname -m"]
-```
-
-If you want to pipe several bash commands together, here's how to do it. Notice
-how `'` and `"` are interchangeable, so you can use them for nested quotations.
-
-```yaml
-command: ["/bin/sh", "-c", "uname -a | egrep -o '[0-9]+\\.[0-9]+\\.[0-9]+'"]
-```
-
-<Notice type="warning">
-
-When configuring a command to generate dynamic labels, the executable named
-within your command must be the path to a valid file. The executable permission
-bit must be set and shell scripts must have a
-[shebang line](https://en.wikipedia.org/wiki/Shebang_\(Unix\)).
-
-</Notice>
-
-Once you have configured your labels, start Teleport with the invite token you
-created earlier:
-
-```code
-$ sudo teleport start --token=${INVITE_TOKEN?}
-```
-
-Verify that you have added the labels by running the following on your local
-machine. Your Teleport user must be authorized to access the Node.
-
-```code
-$ tsh ls
-Node Name         Address    Labels
------------------ ---------- ---------------
-ip-192-0-2-0      ⟵ Tunnel arch=x86_64,hostname=ip-172-30-156-233
-```
-
-<Details title="Problems re-joining the Node?">
-
-Try creating another invite token using the `tctl tokens add` command from earlier
-and starting your Node again.
-
-If this doesn't work, delete the directory your Node uses to maintain its state,
-`/var/lib/teleport`, and try again.
-
-</Details>
-
-## Next steps: Using labels
-
-Once you have labeled your resources, you can refer to your labels when running
-`tsh` and `tctl` commands to filter the resources that the commands will query.
-For more information, see
-[Resource filtering](../../reference/predicate-language.mdx).
-
-You can also use labels to limit the access that different roles have to
->>>>>>> 96f2e482
+
 specific classes of resources. For more information, see
 [Teleport Role Templates](../../access-controls/guides/role-templates.mdx).
